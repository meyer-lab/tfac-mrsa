"""
<<<<<<< HEAD
Evaluates classifier performance for various feature set sizes. This code can 
=======
Evaluates classifier performance for various feature set sizes. This code can
>>>>>>> 8e857716
be called via the command line:

python classifier_feat_comparison.py -c [cytokine.pkl] -g [genes.pkl] -p [parafac2.pkl] -l [labels.pkl]

Original pickle files were extracted from figure6.py.
"""
import argparse
import warnings

<<<<<<< HEAD
from mlxtend.feature_selection import ExhaustiveFeatureSelector as EFS
=======
>>>>>>> 8e857716
import numpy as np
import pandas as pd
from sklearn.ensemble import RandomForestClassifier
from sklearn.exceptions import ConvergenceWarning
from sklearn.feature_selection import SelectKBest, SequentialFeatureSelector
from sklearn.linear_model import LogisticRegression
from sklearn.metrics import roc_auc_score
from sklearn.model_selection import StratifiedKFold
from sklearn.naive_bayes import GaussianNB
from sklearn.preprocessing import scale
from sklearn.svm import SVC
from tqdm import tqdm
from xgboost.sklearn import XGBClassifier

warnings.filterwarnings("ignore", category=ConvergenceWarning)
warnings.filterwarnings("ignore", category=ConvergenceWarning)

MAX_FEATS = 30
CLASSIFIERS = {
    "Gaussian Naive Bayes": {"model": GaussianNB, "params": {}},
    "Logistic Regression": {"model": LogisticRegression, "params": {"C": 1}},
    "SVC": {"model": SVC, "params": {}},
}


<<<<<<< HEAD
def get_scores(clf, train_data, train_out, test_data, test_out, selector=None, 
               normalize=True):
=======
def normalize_feats(data):
    return (data - np.mean(data)) / np.std(data, ddof=1)


def get_scores(selector, clf, train_data, train_out, test_data, test_out, normalize=True):
>>>>>>> 8e857716
    """
    Selects most informative features, then trains and tests model and
    returns performance.

    Parameters:
        clf (sklearn classifier): sklearn classification class
        train_data (pandas.DataFrame): training data
        train_out (pandas.Series): training data classes
        test_data (pandas.DataFrame): testing data
        test_out (pandas.Series): testing data classes
        selector (sklearn feature selector): feature selector to pick most
            informative features (optional)
        normalize (boolean): feature normalization via z-score (default: True)  

    Returns:
        auc_score (float): auc-roc score for testing data
        chosen_feats (list): index of feats selected via selector
    """
    chosen_feats = None
    if selector:
        selector.fit(train_data, train_out)

        if hasattr(selector, 'best_idx_'):
            chosen_feats = list(selector.best_idx_)
        else:
            chosen_feats = selector.get_support()

        train_data = train_data.loc[:, chosen_feats]
        test_data = test_data.loc[:, chosen_feats]

    if normalize:
        train_data = scale(train_data)
        test_data = scale(test_data)

    if normalize:
        train_data = train_data.apply(normalize_feats)
        test_data = test_data.apply(normalize_feats)

    clf.fit(train_data, train_out)
    proba = clf.predict_proba(test_data)
    proba = proba[:, 1]
    auc_score = roc_auc_score(test_out, proba)

    return auc_score, chosen_feats


<<<<<<< HEAD
def run_exhaustive(clf, data, outcomes, n_splits=30, normalize=True):
=======
def run_sequential(clf, data, outcomes, n_feats, n_splits=30, normalize=True):
>>>>>>> 8e857716
    """
    Define cross-validation folds, performs sequential feature
    selection on training data, and tests against validation fold.

    Parameters:
        clf (sklearn classifier): sklearn classification class
        data (pandas.DataFrame): data prior to split
        outcomes (pandas.Series): data classes
        n_feats (int): number of features to select
        n_splits (int): cross-validation splits to use
        normalize (boolean): feature normalization via z-score (default: True)  

    Returns:
        auc_score (float): average auc-roc score across folds
        feat_freq (pandas.Series): average feature weights across
            cross-validation folds
    """
    kf = StratifiedKFold(n_splits=n_splits, shuffle=True)
    feat_freq = pd.Series(index=data.columns, dtype=float, data=0)
    avg_auc = 0

    for train_index, test_index in kf.split(data, outcomes):
        train_data, train_out = data.iloc[train_index], outcomes.iloc[train_index]
        test_data, test_out = data.iloc[test_index], outcomes.iloc[test_index]

        train_out = train_out.values.ravel()
        test_out = test_out.values.ravel()

        efs = EFS(clf, min_features=2, max_features=2, scoring='roc_auc', print_progress=False)
        auc_score, chosen_feats = get_scores(
            clf, train_data, train_out, test_data, test_out, selector=efs, normalize=normalize
        )

        avg_auc += auc_score / n_splits
        feat_freq.loc[chosen_feats] += 1 / n_splits

    return avg_auc, feat_freq


def run_sequential(clf, data, outcomes, n_feats, n_splits=30, normalize=True):
    """
    Define cross-validation folds, performs sequential feature
    selection on training data, and tests against validation fold.

    Parameters:
        clf (sklearn classifier): sklearn classification class
        data (pandas.DataFrame): data prior to split
        outcomes (pandas.Series): data classes
        n_feats (int): number of features to select
        n_splits (int): cross-validation splits to use
        normalize (boolean): feature normalization via z-score (default: True)  

<<<<<<< HEAD
    Returns:
        auc_score (float): average auc-roc score across folds
        feat_freq (pandas.Series): average feature weights across
            cross-validation folds
    """
    kf = StratifiedKFold(n_splits=n_splits, shuffle=True)
    feat_freq = pd.Series(index=data.columns, dtype=float, data=0)
    avg_auc = 0

    for train_index, test_index in kf.split(data, outcomes):
        train_data, train_out = data.iloc[train_index], outcomes.iloc[train_index]
        test_data, test_out = data.iloc[test_index], outcomes.iloc[test_index]

        train_out = train_out.values.ravel()
        test_out = test_out.values.ravel()

        sfs = SequentialFeatureSelector(clf, n_features_to_select=n_feats, direction='backward')
        auc_score, chosen_feats = get_scores(
            clf, train_data, train_out, test_data, test_out, selector=sfs, normalize=normalize
=======
        sfs = SequentialFeatureSelector(clf, n_features_to_select=n_feats, direction='backward')
        auc_score, chosen_feats = get_scores(
            sfs, clf, train_data, train_out, test_data, test_out, normalize
>>>>>>> 8e857716
        )

        avg_auc += auc_score / n_splits
        feat_freq.loc[chosen_feats] += 1 / n_splits

    return avg_auc, feat_freq


def run_k_best(clf, data, outcomes, n_feats, n_splits=30, normalize=True):
    """
<<<<<<< HEAD
    Define cross-validation folds, performs k-best feature selection on 
=======
    Define cross-validation folds, performs k-best feature selection on
>>>>>>> 8e857716
    training data, and tests against validation fold.

    Parameters:
        clf (sklearn classifier): sklearn classification class
        data (pandas.DataFrame): data prior to split
        outcomes (pandas.Series): data classes
        n_feats (int): number of features to select
        n_splits (int): cross-validation splits to use
        normalize (boolean): feature normalization via z-score (default: True)  

    Returns:
        auc_score (float): average auc-roc score across folds
        feat_freq (pandas.Series): average feature weights across
            cross-validation folds
    """
    kf = StratifiedKFold(n_splits=n_splits, shuffle=True)
    feat_freq = pd.Series(index=data.columns, dtype=float, data=0)
    avg_auc = 0

    for train_index, test_index in kf.split(data, outcomes):
        train_data, train_out = data.loc[train_index], outcomes.loc[train_index]
        test_data, test_out = data.loc[test_index], outcomes.loc[test_index]

        k_best = SelectKBest(k=n_feats)
        auc_score, chosen_feats = get_scores(
<<<<<<< HEAD
            clf, train_data, train_out, test_data, test_out, selector=k_best, normalize=normalize
=======
            k_best, clf, train_data, train_out, test_data, test_out, normalize
>>>>>>> 8e857716
        )

        avg_auc += auc_score / n_splits
        feat_freq.loc[chosen_feats] += 1 / n_splits

    return avg_auc, feat_freq


def _read_args():
    """
    Reads command line arguments--we use these to specify pickle files for
    classification

    Parameters:
        None

    Returns:
        argparse.ArgumentParser with command line arguments
    """
    parser = argparse.ArgumentParser(
        description="Specify files for MRSA classification"
    )
    parser.add_argument(
        "-c",
        "--cytokines",
        dest="cytokines",
        type=str,
        help="Cytokine pickle file path",
    )
    parser.add_argument(
        "-g", "--genes", dest="genes", type=str, help="Gene pickle file path"
    )
    parser.add_argument(
        "-p", "--parafac", dest="parafac", type=str, help="PARAFAC2 pickle file path"
    )
    parser.add_argument(
        "-l", "--labels", dest="labels", type=str, help="Class labels pickle file path"
    )

    return parser.parse_args()


def main(parser):
    # Reads data
    cytokines = pd.read_pickle(parser.cytokines)
    genes = pd.read_pickle(parser.genes)
    combined = pd.read_pickle(parser.parafac)
    outcomes = pd.read_pickle(parser.labels).T.iloc[0, :]

    # Iterates over each classifier
    for clf_name in tqdm(CLASSIFIERS.keys()):
        # Tracks auc-roc scores
        clf_performance = pd.DataFrame(
            index=["Cytokines", "Genes", "Combined"],
            columns=[f"{i}_features" for i in range(1, MAX_FEATS)],
        )
        # Tracks feature weights
        feat_df = [
            pd.DataFrame(
                index=data.columns,
                columns=[f"{i}_features" for i in range(1, MAX_FEATS)],
            )
            for data in [cytokines, combined, genes]
        ]
        # Instances classifier
        clf = CLASSIFIERS[clf_name]["model"](**CLASSIFIERS[clf_name]["params"])

        # Runs cross-validation for feature set sizes in [1, 30]
        for n_feats in tqdm(range(1, MAX_FEATS + 1)):
            # Runs sequential for cytokines and PARAFAC2, k-best for genes
            cyto_auc, cyto_feats = run_sequential(
                clf, cytokines, outcomes, n_feats
            )
            comb_auc, comb_feats = run_sequential(
                clf, combined, outcomes, n_feats
            )
            gene_auc, gene_feats = run_k_best(
                clf, genes, outcomes, n_feats
            )

            # Records auc-roc scores
            clf_performance.loc[:, f"{n_feats}_features"] = [
                cyto_auc,
                comb_auc,
                gene_auc,
            ]

            # Records feature weights
            feat_df[0].loc[:, f"{n_feats}_features"] = cyto_feats
            feat_df[1].loc[:, f"{n_feats}_features"] = comb_feats
            feat_df[2].loc[:, f"{n_feats}_features"] = gene_feats

        # Saves auc-roc scores and feature weights for each dataset
        file_name = clf_name.replace(" ", "_")
        clf_performance.to_excel(f"{file_name}_performance_v_feats.xlsx")
        feat_df[0].to_excel(f"{file_name}_cyto_importance.xlsx")
        feat_df[1].to_excel(f"{file_name}_combined_importance.xlsx")
        feat_df[2].to_excel(f"{file_name}_gene_importance.xlsx")


if __name__ == "__main__":
    parser = _read_args()
    main(parser)
<|MERGE_RESOLUTION|>--- conflicted
+++ resolved
@@ -1,330 +1,297 @@
-"""
-<<<<<<< HEAD
-Evaluates classifier performance for various feature set sizes. This code can 
-=======
-Evaluates classifier performance for various feature set sizes. This code can
->>>>>>> 8e857716
-be called via the command line:
-
-python classifier_feat_comparison.py -c [cytokine.pkl] -g [genes.pkl] -p [parafac2.pkl] -l [labels.pkl]
-
-Original pickle files were extracted from figure6.py.
-"""
-import argparse
-import warnings
-
-<<<<<<< HEAD
-from mlxtend.feature_selection import ExhaustiveFeatureSelector as EFS
-=======
->>>>>>> 8e857716
-import numpy as np
-import pandas as pd
-from sklearn.ensemble import RandomForestClassifier
-from sklearn.exceptions import ConvergenceWarning
-from sklearn.feature_selection import SelectKBest, SequentialFeatureSelector
-from sklearn.linear_model import LogisticRegression
-from sklearn.metrics import roc_auc_score
-from sklearn.model_selection import StratifiedKFold
-from sklearn.naive_bayes import GaussianNB
-from sklearn.preprocessing import scale
-from sklearn.svm import SVC
-from tqdm import tqdm
-from xgboost.sklearn import XGBClassifier
-
-warnings.filterwarnings("ignore", category=ConvergenceWarning)
-warnings.filterwarnings("ignore", category=ConvergenceWarning)
-
-MAX_FEATS = 30
-CLASSIFIERS = {
-    "Gaussian Naive Bayes": {"model": GaussianNB, "params": {}},
-    "Logistic Regression": {"model": LogisticRegression, "params": {"C": 1}},
-    "SVC": {"model": SVC, "params": {}},
-}
-
-
-<<<<<<< HEAD
-def get_scores(clf, train_data, train_out, test_data, test_out, selector=None, 
-               normalize=True):
-=======
-def normalize_feats(data):
-    return (data - np.mean(data)) / np.std(data, ddof=1)
-
-
-def get_scores(selector, clf, train_data, train_out, test_data, test_out, normalize=True):
->>>>>>> 8e857716
-    """
-    Selects most informative features, then trains and tests model and
-    returns performance.
-
-    Parameters:
-        clf (sklearn classifier): sklearn classification class
-        train_data (pandas.DataFrame): training data
-        train_out (pandas.Series): training data classes
-        test_data (pandas.DataFrame): testing data
-        test_out (pandas.Series): testing data classes
-        selector (sklearn feature selector): feature selector to pick most
-            informative features (optional)
-        normalize (boolean): feature normalization via z-score (default: True)  
-
-    Returns:
-        auc_score (float): auc-roc score for testing data
-        chosen_feats (list): index of feats selected via selector
-    """
-    chosen_feats = None
-    if selector:
-        selector.fit(train_data, train_out)
-
-        if hasattr(selector, 'best_idx_'):
-            chosen_feats = list(selector.best_idx_)
-        else:
-            chosen_feats = selector.get_support()
-
-        train_data = train_data.loc[:, chosen_feats]
-        test_data = test_data.loc[:, chosen_feats]
-
-    if normalize:
-        train_data = scale(train_data)
-        test_data = scale(test_data)
-
-    if normalize:
-        train_data = train_data.apply(normalize_feats)
-        test_data = test_data.apply(normalize_feats)
-
-    clf.fit(train_data, train_out)
-    proba = clf.predict_proba(test_data)
-    proba = proba[:, 1]
-    auc_score = roc_auc_score(test_out, proba)
-
-    return auc_score, chosen_feats
-
-
-<<<<<<< HEAD
-def run_exhaustive(clf, data, outcomes, n_splits=30, normalize=True):
-=======
-def run_sequential(clf, data, outcomes, n_feats, n_splits=30, normalize=True):
->>>>>>> 8e857716
-    """
-    Define cross-validation folds, performs sequential feature
-    selection on training data, and tests against validation fold.
-
-    Parameters:
-        clf (sklearn classifier): sklearn classification class
-        data (pandas.DataFrame): data prior to split
-        outcomes (pandas.Series): data classes
-        n_feats (int): number of features to select
-        n_splits (int): cross-validation splits to use
-        normalize (boolean): feature normalization via z-score (default: True)  
-
-    Returns:
-        auc_score (float): average auc-roc score across folds
-        feat_freq (pandas.Series): average feature weights across
-            cross-validation folds
-    """
-    kf = StratifiedKFold(n_splits=n_splits, shuffle=True)
-    feat_freq = pd.Series(index=data.columns, dtype=float, data=0)
-    avg_auc = 0
-
-    for train_index, test_index in kf.split(data, outcomes):
-        train_data, train_out = data.iloc[train_index], outcomes.iloc[train_index]
-        test_data, test_out = data.iloc[test_index], outcomes.iloc[test_index]
-
-        train_out = train_out.values.ravel()
-        test_out = test_out.values.ravel()
-
-        efs = EFS(clf, min_features=2, max_features=2, scoring='roc_auc', print_progress=False)
-        auc_score, chosen_feats = get_scores(
-            clf, train_data, train_out, test_data, test_out, selector=efs, normalize=normalize
-        )
-
-        avg_auc += auc_score / n_splits
-        feat_freq.loc[chosen_feats] += 1 / n_splits
-
-    return avg_auc, feat_freq
-
-
-def run_sequential(clf, data, outcomes, n_feats, n_splits=30, normalize=True):
-    """
-    Define cross-validation folds, performs sequential feature
-    selection on training data, and tests against validation fold.
-
-    Parameters:
-        clf (sklearn classifier): sklearn classification class
-        data (pandas.DataFrame): data prior to split
-        outcomes (pandas.Series): data classes
-        n_feats (int): number of features to select
-        n_splits (int): cross-validation splits to use
-        normalize (boolean): feature normalization via z-score (default: True)  
-
-<<<<<<< HEAD
-    Returns:
-        auc_score (float): average auc-roc score across folds
-        feat_freq (pandas.Series): average feature weights across
-            cross-validation folds
-    """
-    kf = StratifiedKFold(n_splits=n_splits, shuffle=True)
-    feat_freq = pd.Series(index=data.columns, dtype=float, data=0)
-    avg_auc = 0
-
-    for train_index, test_index in kf.split(data, outcomes):
-        train_data, train_out = data.iloc[train_index], outcomes.iloc[train_index]
-        test_data, test_out = data.iloc[test_index], outcomes.iloc[test_index]
-
-        train_out = train_out.values.ravel()
-        test_out = test_out.values.ravel()
-
-        sfs = SequentialFeatureSelector(clf, n_features_to_select=n_feats, direction='backward')
-        auc_score, chosen_feats = get_scores(
-            clf, train_data, train_out, test_data, test_out, selector=sfs, normalize=normalize
-=======
-        sfs = SequentialFeatureSelector(clf, n_features_to_select=n_feats, direction='backward')
-        auc_score, chosen_feats = get_scores(
-            sfs, clf, train_data, train_out, test_data, test_out, normalize
->>>>>>> 8e857716
-        )
-
-        avg_auc += auc_score / n_splits
-        feat_freq.loc[chosen_feats] += 1 / n_splits
-
-    return avg_auc, feat_freq
-
-
-def run_k_best(clf, data, outcomes, n_feats, n_splits=30, normalize=True):
-    """
-<<<<<<< HEAD
-    Define cross-validation folds, performs k-best feature selection on 
-=======
-    Define cross-validation folds, performs k-best feature selection on
->>>>>>> 8e857716
-    training data, and tests against validation fold.
-
-    Parameters:
-        clf (sklearn classifier): sklearn classification class
-        data (pandas.DataFrame): data prior to split
-        outcomes (pandas.Series): data classes
-        n_feats (int): number of features to select
-        n_splits (int): cross-validation splits to use
-        normalize (boolean): feature normalization via z-score (default: True)  
-
-    Returns:
-        auc_score (float): average auc-roc score across folds
-        feat_freq (pandas.Series): average feature weights across
-            cross-validation folds
-    """
-    kf = StratifiedKFold(n_splits=n_splits, shuffle=True)
-    feat_freq = pd.Series(index=data.columns, dtype=float, data=0)
-    avg_auc = 0
-
-    for train_index, test_index in kf.split(data, outcomes):
-        train_data, train_out = data.loc[train_index], outcomes.loc[train_index]
-        test_data, test_out = data.loc[test_index], outcomes.loc[test_index]
-
-        k_best = SelectKBest(k=n_feats)
-        auc_score, chosen_feats = get_scores(
-<<<<<<< HEAD
-            clf, train_data, train_out, test_data, test_out, selector=k_best, normalize=normalize
-=======
-            k_best, clf, train_data, train_out, test_data, test_out, normalize
->>>>>>> 8e857716
-        )
-
-        avg_auc += auc_score / n_splits
-        feat_freq.loc[chosen_feats] += 1 / n_splits
-
-    return avg_auc, feat_freq
-
-
-def _read_args():
-    """
-    Reads command line arguments--we use these to specify pickle files for
-    classification
-
-    Parameters:
-        None
-
-    Returns:
-        argparse.ArgumentParser with command line arguments
-    """
-    parser = argparse.ArgumentParser(
-        description="Specify files for MRSA classification"
-    )
-    parser.add_argument(
-        "-c",
-        "--cytokines",
-        dest="cytokines",
-        type=str,
-        help="Cytokine pickle file path",
-    )
-    parser.add_argument(
-        "-g", "--genes", dest="genes", type=str, help="Gene pickle file path"
-    )
-    parser.add_argument(
-        "-p", "--parafac", dest="parafac", type=str, help="PARAFAC2 pickle file path"
-    )
-    parser.add_argument(
-        "-l", "--labels", dest="labels", type=str, help="Class labels pickle file path"
-    )
-
-    return parser.parse_args()
-
-
-def main(parser):
-    # Reads data
-    cytokines = pd.read_pickle(parser.cytokines)
-    genes = pd.read_pickle(parser.genes)
-    combined = pd.read_pickle(parser.parafac)
-    outcomes = pd.read_pickle(parser.labels).T.iloc[0, :]
-
-    # Iterates over each classifier
-    for clf_name in tqdm(CLASSIFIERS.keys()):
-        # Tracks auc-roc scores
-        clf_performance = pd.DataFrame(
-            index=["Cytokines", "Genes", "Combined"],
-            columns=[f"{i}_features" for i in range(1, MAX_FEATS)],
-        )
-        # Tracks feature weights
-        feat_df = [
-            pd.DataFrame(
-                index=data.columns,
-                columns=[f"{i}_features" for i in range(1, MAX_FEATS)],
-            )
-            for data in [cytokines, combined, genes]
-        ]
-        # Instances classifier
-        clf = CLASSIFIERS[clf_name]["model"](**CLASSIFIERS[clf_name]["params"])
-
-        # Runs cross-validation for feature set sizes in [1, 30]
-        for n_feats in tqdm(range(1, MAX_FEATS + 1)):
-            # Runs sequential for cytokines and PARAFAC2, k-best for genes
-            cyto_auc, cyto_feats = run_sequential(
-                clf, cytokines, outcomes, n_feats
-            )
-            comb_auc, comb_feats = run_sequential(
-                clf, combined, outcomes, n_feats
-            )
-            gene_auc, gene_feats = run_k_best(
-                clf, genes, outcomes, n_feats
-            )
-
-            # Records auc-roc scores
-            clf_performance.loc[:, f"{n_feats}_features"] = [
-                cyto_auc,
-                comb_auc,
-                gene_auc,
-            ]
-
-            # Records feature weights
-            feat_df[0].loc[:, f"{n_feats}_features"] = cyto_feats
-            feat_df[1].loc[:, f"{n_feats}_features"] = comb_feats
-            feat_df[2].loc[:, f"{n_feats}_features"] = gene_feats
-
-        # Saves auc-roc scores and feature weights for each dataset
-        file_name = clf_name.replace(" ", "_")
-        clf_performance.to_excel(f"{file_name}_performance_v_feats.xlsx")
-        feat_df[0].to_excel(f"{file_name}_cyto_importance.xlsx")
-        feat_df[1].to_excel(f"{file_name}_combined_importance.xlsx")
-        feat_df[2].to_excel(f"{file_name}_gene_importance.xlsx")
-
-
-if __name__ == "__main__":
-    parser = _read_args()
-    main(parser)
+"""
+Evaluates classifier performance for various feature set sizes. This code can 
+be called via the command line:
+
+python classifier_feat_comparison.py -c [cytokine.pkl] -g [genes.pkl] -p [parafac2.pkl] -l [labels.pkl]
+
+Original pickle files were extracted from figure6.py.
+"""
+import argparse
+import warnings
+
+from mlxtend.feature_selection import ExhaustiveFeatureSelector as EFS
+import numpy as np
+import pandas as pd
+from sklearn.ensemble import RandomForestClassifier
+from sklearn.exceptions import ConvergenceWarning
+from sklearn.feature_selection import SelectKBest, SequentialFeatureSelector
+from sklearn.linear_model import LogisticRegression
+from sklearn.metrics import roc_auc_score
+from sklearn.model_selection import StratifiedKFold
+from sklearn.naive_bayes import GaussianNB
+from sklearn.preprocessing import scale
+from sklearn.svm import SVC
+from tqdm import tqdm
+from xgboost.sklearn import XGBClassifier
+
+warnings.filterwarnings("ignore", category=ConvergenceWarning)
+warnings.filterwarnings("ignore", category=ConvergenceWarning)
+
+MAX_FEATS = 30
+CLASSIFIERS = {
+    "Gaussian Naive Bayes": {"model": GaussianNB, "params": {}},
+    "Logistic Regression": {"model": LogisticRegression, "params": {"C": 1}},
+    "SVC": {"model": SVC, "params": {}},
+}
+
+
+def get_scores(clf, train_data, train_out, test_data, test_out, selector=None, 
+               normalize=True):
+    """
+    Selects most informative features, then trains and tests model and
+    returns performance.
+
+    Parameters:
+        clf (sklearn classifier): sklearn classification class
+        train_data (pandas.DataFrame): training data
+        train_out (pandas.Series): training data classes
+        test_data (pandas.DataFrame): testing data
+        test_out (pandas.Series): testing data classes
+        selector (sklearn feature selector): feature selector to pick most
+            informative features (optional)
+        normalize (boolean): feature normalization via z-score (default: True)  
+
+    Returns:
+        auc_score (float): auc-roc score for testing data
+        chosen_feats (list): index of feats selected via selector
+    """
+    chosen_feats = None
+    if selector:
+        selector.fit(train_data, train_out)
+
+        if hasattr(selector, 'best_idx_'):
+            chosen_feats = list(selector.best_idx_)
+        else:
+            chosen_feats = selector.get_support()
+
+        train_data = train_data.loc[:, chosen_feats]
+        test_data = test_data.loc[:, chosen_feats]
+
+    if normalize:
+        train_data = scale(train_data)
+        test_data = scale(test_data)
+
+    if normalize:
+        train_data = train_data.apply(normalize_feats)
+        test_data = test_data.apply(normalize_feats)
+
+    clf.fit(train_data, train_out)
+    proba = clf.predict_proba(test_data)
+    proba = proba[:, 1]
+    auc_score = roc_auc_score(test_out, proba)
+
+    return auc_score, chosen_feats
+
+
+def run_exhaustive(clf, data, outcomes, n_splits=30, normalize=True):
+    """
+    Define cross-validation folds, performs sequential feature
+    selection on training data, and tests against validation fold.
+
+    Parameters:
+        clf (sklearn classifier): sklearn classification class
+        data (pandas.DataFrame): data prior to split
+        outcomes (pandas.Series): data classes
+        n_feats (int): number of features to select
+        n_splits (int): cross-validation splits to use
+        normalize (boolean): feature normalization via z-score (default: True)  
+
+    Returns:
+        auc_score (float): average auc-roc score across folds
+        feat_freq (pandas.Series): average feature weights across
+            cross-validation folds
+    """
+    kf = StratifiedKFold(n_splits=n_splits, shuffle=True)
+    feat_freq = pd.Series(index=data.columns, dtype=float, data=0)
+    avg_auc = 0
+
+    for train_index, test_index in kf.split(data, outcomes):
+        train_data, train_out = data.iloc[train_index], outcomes.iloc[train_index]
+        test_data, test_out = data.iloc[test_index], outcomes.iloc[test_index]
+
+        train_out = train_out.values.ravel()
+        test_out = test_out.values.ravel()
+
+        efs = EFS(clf, min_features=2, max_features=2, scoring='roc_auc', print_progress=False)
+        auc_score, chosen_feats = get_scores(
+            clf, train_data, train_out, test_data, test_out, selector=efs, normalize=normalize
+        )
+
+        avg_auc += auc_score / n_splits
+        feat_freq.loc[chosen_feats] += 1 / n_splits
+
+    return avg_auc, feat_freq
+
+
+def run_sequential(clf, data, outcomes, n_feats, n_splits=30, normalize=True):
+    """
+    Define cross-validation folds, performs sequential feature
+    selection on training data, and tests against validation fold.
+
+    Parameters:
+        clf (sklearn classifier): sklearn classification class
+        data (pandas.DataFrame): data prior to split
+        outcomes (pandas.Series): data classes
+        n_feats (int): number of features to select
+        n_splits (int): cross-validation splits to use
+        normalize (boolean): feature normalization via z-score (default: True)  
+
+    Returns:
+        auc_score (float): average auc-roc score across folds
+        feat_freq (pandas.Series): average feature weights across
+            cross-validation folds
+    """
+    kf = StratifiedKFold(n_splits=n_splits, shuffle=True)
+    feat_freq = pd.Series(index=data.columns, dtype=float, data=0)
+    avg_auc = 0
+
+    for train_index, test_index in kf.split(data, outcomes):
+        train_data, train_out = data.iloc[train_index], outcomes.iloc[train_index]
+        test_data, test_out = data.iloc[test_index], outcomes.iloc[test_index]
+
+        train_out = train_out.values.ravel()
+        test_out = test_out.values.ravel()
+
+        sfs = SequentialFeatureSelector(clf, n_features_to_select=n_feats, direction='backward')
+        auc_score, chosen_feats = get_scores(
+            clf, train_data, train_out, test_data, test_out, selector=sfs, normalize=normalize
+        )
+
+        avg_auc += auc_score / n_splits
+        feat_freq.loc[chosen_feats] += 1 / n_splits
+
+    return avg_auc, feat_freq
+
+
+def run_k_best(clf, data, outcomes, n_feats, n_splits=30, normalize=True):
+    """
+    Define cross-validation folds, performs k-best feature selection on 
+    training data, and tests against validation fold.
+
+    Parameters:
+        clf (sklearn classifier): sklearn classification class
+        data (pandas.DataFrame): data prior to split
+        outcomes (pandas.Series): data classes
+        n_feats (int): number of features to select
+        n_splits (int): cross-validation splits to use
+        normalize (boolean): feature normalization via z-score (default: True)  
+
+    Returns:
+        auc_score (float): average auc-roc score across folds
+        feat_freq (pandas.Series): average feature weights across
+            cross-validation folds
+    """
+    kf = StratifiedKFold(n_splits=n_splits, shuffle=True)
+    feat_freq = pd.Series(index=data.columns, dtype=float, data=0)
+    avg_auc = 0
+
+    for train_index, test_index in kf.split(data, outcomes):
+        train_data, train_out = data.loc[train_index], outcomes.loc[train_index]
+        test_data, test_out = data.loc[test_index], outcomes.loc[test_index]
+
+        k_best = SelectKBest(k=n_feats)
+        auc_score, chosen_feats = get_scores(
+            clf, train_data, train_out, test_data, test_out, selector=k_best, normalize=normalize
+        )
+
+        avg_auc += auc_score / n_splits
+        feat_freq.loc[chosen_feats] += 1 / n_splits
+
+    return avg_auc, feat_freq
+
+
+def _read_args():
+    """
+    Reads command line arguments--we use these to specify pickle files for
+    classification
+
+    Parameters:
+        None
+
+    Returns:
+        argparse.ArgumentParser with command line arguments
+    """
+    parser = argparse.ArgumentParser(
+        description="Specify files for MRSA classification"
+    )
+    parser.add_argument(
+        "-c",
+        "--cytokines",
+        dest="cytokines",
+        type=str,
+        help="Cytokine pickle file path",
+    )
+    parser.add_argument(
+        "-g", "--genes", dest="genes", type=str, help="Gene pickle file path"
+    )
+    parser.add_argument(
+        "-p", "--parafac", dest="parafac", type=str, help="PARAFAC2 pickle file path"
+    )
+    parser.add_argument(
+        "-l", "--labels", dest="labels", type=str, help="Class labels pickle file path"
+    )
+
+    return parser.parse_args()
+
+
+def main(parser):
+    # Reads data
+    cytokines = pd.read_pickle(parser.cytokines)
+    genes = pd.read_pickle(parser.genes)
+    combined = pd.read_pickle(parser.parafac)
+    outcomes = pd.read_pickle(parser.labels).T.iloc[0, :]
+
+    # Iterates over each classifier
+    for clf_name in tqdm(CLASSIFIERS.keys()):
+        # Tracks auc-roc scores
+        clf_performance = pd.DataFrame(
+            index=["Cytokines", "Genes", "Combined"],
+            columns=[f"{i}_features" for i in range(1, MAX_FEATS)],
+        )
+        # Tracks feature weights
+        feat_df = [
+            pd.DataFrame(
+                index=data.columns,
+                columns=[f"{i}_features" for i in range(1, MAX_FEATS)],
+            )
+            for data in [cytokines, combined, genes]
+        ]
+        # Instances classifier
+        clf = CLASSIFIERS[clf_name]["model"](**CLASSIFIERS[clf_name]["params"])
+
+        # Runs cross-validation for feature set sizes in [1, 30]
+        for n_feats in tqdm(range(1, MAX_FEATS + 1)):
+            # Runs sequential for cytokines and PARAFAC2, k-best for genes
+            cyto_auc, cyto_feats = run_sequential(
+                clf, cytokines, outcomes, n_feats
+            )
+            comb_auc, comb_feats = run_sequential(
+                clf, combined, outcomes, n_feats
+            )
+            gene_auc, gene_feats = run_k_best(
+                clf, genes, outcomes, n_feats
+            )
+
+            # Records auc-roc scores
+            clf_performance.loc[:, f"{n_feats}_features"] = [
+                cyto_auc,
+                comb_auc,
+                gene_auc,
+            ]
+
+            # Records feature weights
+            feat_df[0].loc[:, f"{n_feats}_features"] = cyto_feats
+            feat_df[1].loc[:, f"{n_feats}_features"] = comb_feats
+            feat_df[2].loc[:, f"{n_feats}_features"] = gene_feats
+
+        # Saves auc-roc scores and feature weights for each dataset
+        file_name = clf_name.replace(" ", "_")
+        clf_performance.to_excel(f"{file_name}_performance_v_feats.xlsx")
+        feat_df[0].to_excel(f"{file_name}_cyto_importance.xlsx")
+        feat_df[1].to_excel(f"{file_name}_combined_importance.xlsx")
+        feat_df[2].to_excel(f"{file_name}_gene_importance.xlsx")
+
+
+if __name__ == "__main__":
+    parser = _read_args()
+    main(parser)