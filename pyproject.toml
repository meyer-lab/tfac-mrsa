[tool.poetry]
name = "tfac"
version = "0.1.0"
description = "Identifying the determinants of MRSA infection outcome with CMTF."
authors = ["Jackson Chin", "Scott Taylor", "Marc Creixell", "Aaron Meyer <a@asmlab.org>"]
license = "MIT"

[tool.poetry.dependencies]
python = ">=3.11,<3.13"
numpy = "^1.24"
scipy = "^1.7"
matplotlib = "^3.7"
seaborn = "^0.12"
tensorpack = {git = "https://github.com/meyer-lab/tensorpack.git"}
scikit-learn = "^1.2"
svgutils = "^0.3"
pandas = "^1.3"
<<<<<<< HEAD
statsmodels = "^0.13.1"
datashader = "^0.16.0"
colorcet = "^3.0.1"
=======
statsmodels = "^0.14.2"
>>>>>>> 760ce88c

[tool.poetry.dev-dependencies]
pytest = "^7.3"
pytest-cov = "^4.1"

[build-system]
requires = ["poetry-core>=1.0.0"]
build-backend = "poetry.core.masonry.api"

[tool.poetry.scripts]                                                           
fbuild = "tfac.figures.common:genFigure"<|MERGE_RESOLUTION|>--- conflicted
+++ resolved
@@ -15,13 +15,9 @@
 scikit-learn = "^1.2"
 svgutils = "^0.3"
 pandas = "^1.3"
-<<<<<<< HEAD
-statsmodels = "^0.13.1"
+statsmodels = "^0.14.2"
 datashader = "^0.16.0"
 colorcet = "^3.0.1"
-=======
-statsmodels = "^0.14.2"
->>>>>>> 760ce88c
 
 [tool.poetry.dev-dependencies]
 pytest = "^7.3"
