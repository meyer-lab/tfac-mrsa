--- conflicted
+++ resolved
@@ -34,7 +34,6 @@
         self.eigenvecs = v.T
 
 
-<<<<<<< HEAD
 class CMTFTensor(tl.cp_tensor.CPTensor):
     def __init__(self, *args):
         super().__init__(*args)
@@ -50,9 +49,6 @@
     progress=None,
     linesearch: bool = True,
 ):
-=======
-def perform_CMTF(tOrig, mOrig, r=OPTIMAL_RANK, tol=1e-6, maxiter=300, progress=None, linesearch: bool=True):
->>>>>>> 760ce88c
     """Perform CMTF decomposition."""
     assert tOrig.dtype == float
     assert mOrig.dtype == float
