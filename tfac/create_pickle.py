import pickle
import numpy as np
import pandas as pd
from .dataImport import form_missing_tensor
from .tensor import perform_TMTF
from .explore_factors import ensembl_convert, prerank


def pickle_all():
    """ Create and pickle the decomposition. """
    tensor_slices, _, _, _ = form_missing_tensor()
    tensor = np.stack((tensor_slices[0], tensor_slices[1])).T
    matrix = tensor_slices[2].T
    components = 40

    all_tensors = []
<<<<<<< HEAD
    #Run factorization at each component number up to chosen limit
=======
    # Run factorization at each component number up to limit (38 due to 38 cytokines)
>>>>>>> f50be85f
    for component in range(1, components + 1):
        print(f"Starting decomposition with {component} components.")
        all_tensors.append(perform_TMTF(tensor, matrix, r=component))

<<<<<<< HEAD
def import_deconv():
    '''Imports and returns cell deconvolution data.'''
    return pd.read_csv(join(path_here, "tfac/data/mrsa/clinical_metadata_cohort1.txt"), delimiter=",", index_col='sample').sort_index().drop(['gender', 'cell_type'], axis=1)


def Full_SVC(all_tensors, components):
    '''Perform cross validated SVC for each decomposition to determine optimal decomposition and component pair.
  
    Parameters: 
    parafac2tensors (list): list of 38 parafac2tensor objects
  
    Returns: 
    best_decomp (parafac2tensor): Decomposition with best status prediction
    comps (tuple): tuple of component pair that provides optimal prediction within SVC'''
    #import information on patient ID, P vs R status
    info_df = get_C1_patient_info()
    outcomes = produce_outcome_bools(info_df["outcome_txt"])
    #For each decomposition, perform loo CV SVC
    pairs = []
    for comp in range(2, components + 1):
        patient_matrix = all_tensors[comp - 1][0][1][0]
        patient_matrix = patient_matrix[:61, :]
        loo = LeaveOneOut()
        bests = []
        choices = []
        for train, test in loo.split(patient_matrix):
            values_comps = []
            #for each component pair, perform SVC and score it
            for i in range(0, comp - 1):
                for j in range(i + 1, comp):
                    double = np.vstack((patient_matrix[train, i], patient_matrix[train, j])).T
                    decisions = find_SVC_proba(double, outcomes[train])        
                    auc = roc_auc_score(outcomes[train], decisions)
                    values_comps.append([i, j, auc])
            #Make it look nice and fit a model using the best pair, then predict
            df_comp = pd.DataFrame(values_comps)
            df_comp.columns = ["First", "Second", "AUC"]
            df_comp = df_comp.sort_values(by=["AUC"], ascending=False)
            best1 = df_comp.iloc[0, 0]
            best2 = df_comp.iloc[0, 1]
            clf = SVC().fit(np.vstack((patient_matrix[train, best1], patient_matrix[train, best2])).T, outcomes[train])
            choices.append(clf.decision_function(np.vstack((patient_matrix[test, best1], patient_matrix[test, best2])).T))
            bests.append(df_comp.iloc[:1, :])
        best_auc = roc_auc_score(outcomes, choices)
        pairs.append([best_auc, comp, bests])
    return sorted(pairs, reverse=True)[0]
=======
    pickle.dump(all_tensors, open("test.p", "wb"))
>>>>>>> f50be85f


def Full_GSEA(gene_factors, best_comps, libraries, geneids):
    """Perform GSEA on the gene factor matrix, with each component done individually. Each of the 2 best predicting components from SVC are then compared to the other 37
    to find which gene set are uniquely enriched in that component.

    Some important things to note - the library chosen and the ultimate unique gene sets that are relevant depend upon the application.
    For our purposes, we wanted to look at the immune system, and decided that observing enrichment of certain cell types would be a better method than looking at
    smaller cellular programs, thus we chose libraries of cell types. The results were examined manually, as there were many gene sets irrelevant to us - such as
    cell types that were not among the samples taken nor involved in the immune system. Gene sets that appeared as highly unique - aka with a normalized
    enrichment score greater in magnitude than in other components - and relevant are those determined to be enriched.

    Parameters:
    best_decomp (parafac2tensor): Decomposition with best status prediction
    best_comps (tuple): tuple of component pair that provides optimal prediction within SVC
    library (string): Name of Enricher library to use
    geneids (list): Ensembl ids for all genes in matrix

    Returns:
    gseacompA, gseacompB (DataFrame): GSEA results for component pair and given gene set, with columns for "uniqueness" based on nes across components
    """
    # Convert ensembl ids to gene names and construct DataFrame
    newtens = ensembl_convert(gene_factors, geneids)
    preranked_all = []
    # Run for all libraries
    all_dfs = []
    for library in libraries:
        # Perform GSEA on each component
        for comp in gene_factors.shape[1]:
            preranked = prerank(newtens, comp, library)
            preranked_all.append(preranked)
        # Construct DataFrame for comparing nes for gene sets
        alls = pd.DataFrame()
        for i in range(gene_factors.shape[1]):
            df = preranked_all[i][preranked_all[i]["fdr"] < 0.05]
            alls = pd.concat((alls, df["nes"]), axis=1)
        alls.columns = range(38)
        gseacompA = preranked_all[best_comps[0]]
        gseacompB = preranked_all[best_comps[1]]
        find_unique(gseacompA, alls)
        find_unique(gseacompB, alls)
        all_dfs.append(gseacompA, gseacompB)
    return all_dfs


def find_unique(df, alls):
    "For given component prerank results, determines for each geneset how many components have larger positive/negative magnitude NES"
    largepos = []
    largeneg = []
    for geneset in df.index:
        counti = 0
        countn = 0
        if geneset in alls.index:
            for comp in alls.loc[geneset]:
                if comp > 1 * df.loc[geneset][1] and df.loc[geneset][1] > 0:
                    counti += 1
                if comp < -1 * df.loc[geneset][1] and df.loc[geneset][1] > 0:
                    countn += 1
                if comp < 1 * df.loc[geneset][1] and df.loc[geneset][1] < 0:
                    countn += 1
                if comp > -1 * df.loc[geneset][1] and df.loc[geneset][1] < 0:
                    counti += 1
        largepos.append(counti)
        largeneg.append(countn)
    df["largepos"] = largepos
    df["largeneg"] = largeneg<|MERGE_RESOLUTION|>--- conflicted
+++ resolved
@@ -11,68 +11,13 @@
     tensor_slices, _, _, _ = form_missing_tensor()
     tensor = np.stack((tensor_slices[0], tensor_slices[1])).T
     matrix = tensor_slices[2].T
-    components = 40
-
+    components = 20
     all_tensors = []
-<<<<<<< HEAD
     #Run factorization at each component number up to chosen limit
-=======
-    # Run factorization at each component number up to limit (38 due to 38 cytokines)
->>>>>>> f50be85f
     for component in range(1, components + 1):
         print(f"Starting decomposition with {component} components.")
         all_tensors.append(perform_TMTF(tensor, matrix, r=component))
-
-<<<<<<< HEAD
-def import_deconv():
-    '''Imports and returns cell deconvolution data.'''
-    return pd.read_csv(join(path_here, "tfac/data/mrsa/clinical_metadata_cohort1.txt"), delimiter=",", index_col='sample').sort_index().drop(['gender', 'cell_type'], axis=1)
-
-
-def Full_SVC(all_tensors, components):
-    '''Perform cross validated SVC for each decomposition to determine optimal decomposition and component pair.
-  
-    Parameters: 
-    parafac2tensors (list): list of 38 parafac2tensor objects
-  
-    Returns: 
-    best_decomp (parafac2tensor): Decomposition with best status prediction
-    comps (tuple): tuple of component pair that provides optimal prediction within SVC'''
-    #import information on patient ID, P vs R status
-    info_df = get_C1_patient_info()
-    outcomes = produce_outcome_bools(info_df["outcome_txt"])
-    #For each decomposition, perform loo CV SVC
-    pairs = []
-    for comp in range(2, components + 1):
-        patient_matrix = all_tensors[comp - 1][0][1][0]
-        patient_matrix = patient_matrix[:61, :]
-        loo = LeaveOneOut()
-        bests = []
-        choices = []
-        for train, test in loo.split(patient_matrix):
-            values_comps = []
-            #for each component pair, perform SVC and score it
-            for i in range(0, comp - 1):
-                for j in range(i + 1, comp):
-                    double = np.vstack((patient_matrix[train, i], patient_matrix[train, j])).T
-                    decisions = find_SVC_proba(double, outcomes[train])        
-                    auc = roc_auc_score(outcomes[train], decisions)
-                    values_comps.append([i, j, auc])
-            #Make it look nice and fit a model using the best pair, then predict
-            df_comp = pd.DataFrame(values_comps)
-            df_comp.columns = ["First", "Second", "AUC"]
-            df_comp = df_comp.sort_values(by=["AUC"], ascending=False)
-            best1 = df_comp.iloc[0, 0]
-            best2 = df_comp.iloc[0, 1]
-            clf = SVC().fit(np.vstack((patient_matrix[train, best1], patient_matrix[train, best2])).T, outcomes[train])
-            choices.append(clf.decision_function(np.vstack((patient_matrix[test, best1], patient_matrix[test, best2])).T))
-            bests.append(df_comp.iloc[:1, :])
-        best_auc = roc_auc_score(outcomes, choices)
-        pairs.append([best_auc, comp, bests])
-    return sorted(pairs, reverse=True)[0]
-=======
     pickle.dump(all_tensors, open("test.p", "wb"))
->>>>>>> f50be85f
 
 
 def Full_GSEA(gene_factors, best_comps, libraries, geneids):
