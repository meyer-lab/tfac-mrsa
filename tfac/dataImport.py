"""Data import and processing for the MRSA data"""
from os.path import join, dirname
import numpy as np
import pandas as pd
from sklearn.preprocessing import scale


path_here = dirname(dirname(__file__))


def produce_outcome_bools(statusID):
    """ Returns a list of booleans for progressor/resolver status ready to use for logistic regression. """
    categs = {"APMB": 0, "ARMB": 1}
    return np.array([categs[x] for x in statusID])


def import_deconv():
    """ Imports and returns cell deconvolution data. """
    return (
        pd.read_csv(join(path_here, "tfac/data/mrsa/deconvo_cibersort_APMB.csv"), delimiter=",", index_col="sample")
        .sort_index()
        .drop(["gender", "cell_type"], axis=1)
    )


def get_C1_patient_info():
    """ Return specific patient ID information for cohort 1 - used in model building. """
    dataCohort = pd.read_csv(join(path_here, "tfac/data/mrsa/clinical_metadata_cohort1.txt"), delimiter="\t")
    return dataCohort[["sample", "outcome_txt", "sampletype"]]


def form_missing_tensor(variance1: float = 1.0, variance2: float = 1.0):
    """ Create list of normalized data matrices: cytokines from serum, cytokines from plasma, RNAseq. """
<<<<<<< HEAD
    cyto_list, cytokines, dfExp, geneIDs = full_import()    
=======
    cyto_list, cytokines, dfExp, geneIDs = full_import()
    # Make initial data slices
    C1patInfo = get_C1_patient_info()
    cyto1 = cyto_list[0].T
    cyto1["type"] = C1patInfo.sampletype.to_list()
    dfCyto_serum = pd.concat([cyto1[cyto1["type"] == "Serum"].T.drop("type"), cyto_list[1]], axis=1)
    dfCyto_plasma = pd.concat([cyto1[cyto1["type"] == "Plasma"].T.drop("type"), cyto_list[2]], axis=1)
>>>>>>> 47fa3a2f
    # Add in NaNs
    temp = pd.concat([cyto_list[0], cyto_list[1], dfExp])
    dfCyto_serum = temp.iloc[:38, :]
    dfCyto_plasma = temp.iloc[38:76, :]
    dfExp = temp.iloc[76:, :]

    cohortID = dfExp.columns.to_list()
<<<<<<< HEAD
    serumNumpy = dfCyto_serum.to_numpy().astype('float')
    plasmaNumpy = dfCyto_plasma.to_numpy().astype('float')
    expNumpy = dfExp.to_numpy().astype('float')
=======
    serumNumpy = dfCyto_serum.to_numpy(dtype=float)
    plasmaNumpy = dfCyto_plasma.to_numpy(dtype=float)
    expNumpy = dfExp.to_numpy(dtype=float)
>>>>>>> 47fa3a2f
    # Eliminate normalization bias
    serumNumpy = serumNumpy * ((1.0 / np.nanvar(serumNumpy)) ** 0.5) * variance1
    plasmaNumpy = plasmaNumpy * ((1.0 / np.nanvar(plasmaNumpy)) ** 0.5) * variance1
    expNumpy = expNumpy * ((1.0 / np.nanvar(expNumpy)) ** 0.5) * variance2
    tensor_slices = [serumNumpy, plasmaNumpy, expNumpy]
    return tensor_slices, cytokines, geneIDs, cohortID


def full_import():
    """ Imports raw cytokine and RNAseq data for both cohort 1 and 3. Performs normalization and fixes bad values. """
    # Import cytokines
    dfClin, dfCoh = importClinicalMRSA()
    dfCyto_c1 = clinicalCyto(dfClin, dfCoh)
    dfCyto_c1 = dfCyto_c1.set_index("sid")
    dfCyto_c3_serum, dfCyto_c3_plasma = import_C3_cyto()
    # Import RNAseq
    dfExp_c1 = importCohort1Expression()
    dfExp_c3 = importCohort3Expression()


    # Modify cytokines
    dfCyto_c1.columns = dfCyto_c3_serum.columns
    # Fix limit of detection error - bring to next lowest value
    dfCyto_c1["IL-12(p70)"] = [val * 16000000 if val < 1 else val for val in dfCyto_c1["IL-12(p70)"]]
    # normalize separately and extract cytokines
    # Make initial data slices
    C1patInfo = get_C1_patient_info()
    dfCyto_c1["type"] = C1patInfo.sampletype.to_list()
    dfCyto_serum = pd.concat([dfCyto_c1[dfCyto_c1["type"] == "Serum"].T.drop("type"), dfCyto_c3_serum.T], axis=1).astype('float')
    dfCyto_plasma = pd.concat([dfCyto_c1[dfCyto_c1["type"] == "Plasma"].T.drop("type"), dfCyto_c3_plasma.T], axis=1).astype('float')
    cyto_list = [dfCyto_serum, dfCyto_plasma]
    for idx, df in enumerate(cyto_list):
        df = df.transform(np.log)
        df -= df.mean(axis=0)
        df = df.sub(df.mean(axis=1), axis=0)
        cyto_list[idx] = df
    cytokines = dfCyto_serum.index.to_list()

    # Modify RNAseq
    dfExp_c1 = removeC1_dupes(dfExp_c1)
    # Drop genes not shared
    dfExp_c1.sort_values("Geneid", inplace=True)
    dfExp_c3.sort_values("Geneid", inplace=True)
    dfExp = pd.concat([dfExp_c1, dfExp_c3], axis=1, join="inner")
    # Remove those with very few reads on average
    dfExp["Mean"] = np.mean(dfExp.to_numpy(), axis=1)
    dfExp = dfExp[dfExp["Mean"] > 2].drop("Mean", axis=1)
    # Store info for later
    pats = dfExp.columns.astype(int)
    genes = dfExp.index
    # Normalize
    dfExp = scale(dfExp, axis=0)
    dfExp = scale(dfExp, axis=1)
    dfExp = pd.DataFrame(dfExp, index=genes, columns=pats)
    geneIDs = dfExp.index.to_list()
    return cyto_list, cytokines, dfExp, geneIDs


def import_methylation():
    """ Import methylation data. """
    dataMeth = pd.read_csv(join(path_here, "tfac/data/mrsa/MRSA.Methylation.txt.xz"), delimiter=" ", compression="xz")
    locs = dataMeth.values[:, 0]
    return dataMeth, locs


def importClinicalMRSA():
    """ Import clincal MRSA data. """
    dataClin = pd.read_csv(join(path_here, "tfac/data/mrsa/mrsa_s1s2_clin+cyto_073018.csv"))
    dataCohort = pd.read_csv(join(path_here, "tfac/data/mrsa/clinical_metadata_cohort1.txt"), delimiter="\t")
    return dataClin, dataCohort


def clinicalCyto(dataClinical, dataCohort):
    """ Isolate cytokine data from clinical. """
    rowSize, _ = dataClinical.shape
    patientID = list(dataClinical["sid"])

    dataClinical = dataClinical.drop(dataClinical.iloc[:, 0:3], axis=1)
    dataClinical = dataClinical.drop(dataClinical.iloc[:, 1:206], axis=1)

    # isolate patient IDs from cohort 1
    dataCohort = dataCohort.drop(columns=["age", "gender", "race", "sampletype", "pair", "outcome_txt"], axis=1)
    cohortID = list(dataCohort["sample"])
    IDSize, _ = dataCohort.shape

    cytokineData = pd.DataFrame()

    for y in range(0, rowSize):
        for z in range(0, IDSize):
            if (cohortID[z]).find(str(patientID[y])) != -1:
                temp = dataClinical.loc[dataClinical["sid"] == patientID[y]]
                cytokineData = pd.concat([temp, cytokineData])
    cytokineData.sort_values(by=["sid"], inplace=True)
    return cytokineData


def importCohort1Expression():
    """ Import expression data. """
    df = pd.read_table(join(path_here, "tfac/data/mrsa/expression_counts_cohort1.txt"))
    df.drop(["Chr", "Start", "End", "Strand", "Length"], inplace=True, axis=1)
    nodecimals = [val[: val.index(".")] for val in df["Geneid"]]
    df["Geneid"] = nodecimals
    return df.set_index("Geneid")


def importCohort3Expression():
    """ Imports RNAseq data for cohort 3, sorted by patient ID. """
    dfExp_c3 = pd.read_csv("tfac/data/mrsa/Genes_cohort3.csv", index_col=0)
    return dfExp_c3.reindex(sorted(dfExp_c3.columns), axis=1)


def removeC1_dupes(df):
    """ Removes duplicate genes from cohort 1 data. There are only a few (approx. 10) out of ~50,000, they are possibly different isoforms. The ones similar to cohort 3 are kept. """
    return df[~df.index.duplicated(keep="first")]


def import_C3_cyto():
    """Imports the cohort 3 cytokine data, giving separate dataframes for serum and plasma data. They overlap on many paitents."""
    dfCyto_c3 = pd.read_csv("tfac/data/mrsa/CYTOKINES.csv")
    dfCyto_c3 = dfCyto_c3.set_index("sample ID")
    dfCyto_c3 = dfCyto_c3.rename_axis("sid")
    dfCyto_c3_serum = dfCyto_c3[dfCyto_c3["sample type"] == "serum"].copy()
    dfCyto_c3_plasma = dfCyto_c3[dfCyto_c3["sample type"] == "plasma"].copy()
    dfCyto_c3_serum.drop("sample type", axis=1, inplace=True)
    dfCyto_c3_plasma.drop("sample type", axis=1, inplace=True)
    return dfCyto_c3_serum, dfCyto_c3_plasma<|MERGE_RESOLUTION|>--- conflicted
+++ resolved
@@ -31,17 +31,7 @@
 
 def form_missing_tensor(variance1: float = 1.0, variance2: float = 1.0):
     """ Create list of normalized data matrices: cytokines from serum, cytokines from plasma, RNAseq. """
-<<<<<<< HEAD
     cyto_list, cytokines, dfExp, geneIDs = full_import()    
-=======
-    cyto_list, cytokines, dfExp, geneIDs = full_import()
-    # Make initial data slices
-    C1patInfo = get_C1_patient_info()
-    cyto1 = cyto_list[0].T
-    cyto1["type"] = C1patInfo.sampletype.to_list()
-    dfCyto_serum = pd.concat([cyto1[cyto1["type"] == "Serum"].T.drop("type"), cyto_list[1]], axis=1)
-    dfCyto_plasma = pd.concat([cyto1[cyto1["type"] == "Plasma"].T.drop("type"), cyto_list[2]], axis=1)
->>>>>>> 47fa3a2f
     # Add in NaNs
     temp = pd.concat([cyto_list[0], cyto_list[1], dfExp])
     dfCyto_serum = temp.iloc[:38, :]
@@ -49,15 +39,9 @@
     dfExp = temp.iloc[76:, :]
 
     cohortID = dfExp.columns.to_list()
-<<<<<<< HEAD
-    serumNumpy = dfCyto_serum.to_numpy().astype('float')
-    plasmaNumpy = dfCyto_plasma.to_numpy().astype('float')
-    expNumpy = dfExp.to_numpy().astype('float')
-=======
     serumNumpy = dfCyto_serum.to_numpy(dtype=float)
     plasmaNumpy = dfCyto_plasma.to_numpy(dtype=float)
     expNumpy = dfExp.to_numpy(dtype=float)
->>>>>>> 47fa3a2f
     # Eliminate normalization bias
     serumNumpy = serumNumpy * ((1.0 / np.nanvar(serumNumpy)) ** 0.5) * variance1
     plasmaNumpy = plasmaNumpy * ((1.0 / np.nanvar(plasmaNumpy)) ** 0.5) * variance1
