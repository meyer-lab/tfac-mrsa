--- conflicted
+++ resolved
@@ -5,9 +5,6 @@
 import pandas as pd
 import gseapy as gp
 from pybiomart import Server
-<<<<<<< HEAD
-from tensorly.parafac2_tensor import apply_parafac2_projections
-=======
 from sklearn.model_selection import cross_val_predict
 from sklearn.svm import SVC
 
@@ -16,7 +13,6 @@
     """Given a particular patient matrix and outcomes list, performs cross validation of SVC and returns the decision function to be used for AUC"""
     proba = cross_val_predict(SVC(kernel="rbf"), patient_matrix, outcomes, cv=30, method="decision_function")
     return proba
->>>>>>> 6f3073e6
 
 
 def label_points(df, names, ax):
@@ -33,12 +29,6 @@
     dataset = server.marts["ENSEMBL_MART_ENSEMBL"].datasets["hsapiens_gene_ensembl"]
     convtable = dataset.query(attributes=["ensembl_gene_id", "external_gene_name"])
     ourids = copy.deepcopy(geneids)
-<<<<<<< HEAD
-=======
-    if decimals:
-        for a in range(len(ourids)):
-            ourids[a] = ourids[a][: ourids[a].index(".")]
->>>>>>> 6f3073e6
     newnames = []
     newtens = pd.DataFrame(factors)
     newtens["ensembl ids"] = ourids
@@ -57,36 +47,5 @@
 def prerank(newtens, component, geneset):
     """Runs prerank gsea on specific component/gene list"""
     prtens = pd.concat((newtens["Gene ID"], newtens[newtens.columns[component]]), axis=1)
-<<<<<<< HEAD
     pre_res = gp.prerank(rnk=prtens, gene_sets=geneset, processes=16, min_size=1, max_size=5000, permutation_num=100, weighted_score_type=0, outdir=None, seed=6)
-    return pre_res.res2d
-=======
-    pre_res = gp.prerank(
-        rnk=prtens, gene_sets=geneset, processes=16, min_size=10, max_size=5000, permutation_num=1000, weighted_score_type=0, outdir=None, seed=6
-    )
-    return pre_res.res2d
-
-
-def plot_svc_decision_function(model, ax=None, plot_support=True):
-    """Plot the decision function for a 2D SVC"""
-    if ax is None:
-        ax = plt.gca()
-    xlim = ax.get_xlim()
-    ylim = ax.get_ylim()
-
-    # create grid to evaluate model
-    x = np.linspace(xlim[0], xlim[1], 30)
-    y = np.linspace(ylim[0], ylim[1], 30)
-    Y, X = np.meshgrid(y, x)
-    xy = np.vstack([X.ravel(), Y.ravel()]).T
-    P = model.decision_function(xy).reshape(X.shape)
-
-    # plot decision boundary and margins
-    ax.contour(X, Y, P, colors="k", levels=[-1, 0, 1], alpha=1, linestyles=["--", "-", "--"])
-
-    # plot support vectors
-    if plot_support:
-        ax.scatter(model.support_vectors_[:, 0], model.support_vectors_[:, 1], s=300, linewidth=1, facecolors="none")
-    ax.set_xlim(xlim)
-    ax.set_ylim(ylim)
->>>>>>> 6f3073e6
+    return pre_res.res2d