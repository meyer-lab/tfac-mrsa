--- conflicted
+++ resolved
@@ -37,11 +37,7 @@
 def prerank(newtens, component, geneset):
     """Runs prerank gsea on specific component/gene list"""
     prtens = pd.concat((newtens["Gene ID"], newtens[newtens.columns[component]]), axis=1)
-<<<<<<< HEAD
-    pre_res = gp.prerank(rnk=prtens, gene_sets=geneset, processes=16, min_size=1, max_size=5000, permutation_num=1000, weighted_score_type=0, outdir=None)
-=======
     pre_res = gp.prerank(
-        rnk=prtens, gene_sets=geneset, processes=16, min_size=1, max_size=5000, permutation_num=100, weighted_score_type=0, outdir=None, seed=6
+        rnk=prtens, gene_sets=geneset, processes=16, min_size=1, max_size=5000, permutation_num=1000, weighted_score_type=0, outdir=None, seed=6
     )
->>>>>>> f50be85f
     return pre_res.res2d