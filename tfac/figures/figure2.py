--- conflicted
+++ resolved
@@ -41,9 +41,6 @@
         print(f"Starting decomposition with {n_components} components.")
         t_fac, pcaFac, _ = get_factors(r=n_components)
         r2x_v_components.loc[n_components, 'CMTF'] = t_fac.R2X
-<<<<<<< HEAD
-        r2x_v_components.loc[n_components, 'PCA'] = pcaFac.rsquare[-1]
-=======
         pca = PCArand(
             pcaFac.data,
             ncomp=n_components,
@@ -56,7 +53,6 @@
             pca.projection,
             mIn=pca.data
         )
->>>>>>> 3c68b8c6
         acc_v_components.loc[n_components, 'CMTF'] = \
             run_model(t_fac.factors[0], labels)[0]
         acc_v_components.loc[n_components, 'PCA'] = \
