"""
This creates Figure 2 - MRSA R2X
"""
import pickle
import numpy as np
import pandas as pd
import seaborn as sns
from matplotlib import gridspec, pyplot as plt
from string import ascii_lowercase
from .figureCommon import subplotLabel, getSetup
from ..dataImport import form_missing_tensor, get_C1_patient_info, produce_outcome_bools
from ..tensor import perform_TMTF


def fig_2_setup():
    """Import and organize R2X and heatmaps"""
    #R2X
    tensor_slices, cytokines, _, cohortID = form_missing_tensor()
    tensor = np.stack((tensor_slices[0], tensor_slices[1])).T
    matrix = tensor_slices[2].T
<<<<<<< HEAD
    components = 10
=======
    components = 3
>>>>>>> 47fa3a2f
    all_tensors = []
    #Run factorization at each component number up to chosen limit
    for component in range(1, components + 1):
        print(f"Starting decomposition with {component} components.")
        all_tensors.append(perform_TMTF(tensor, matrix, r=component))
<<<<<<< HEAD
    AllR2X = [all_tensors[x][2] for x in range(0, components)]
    R2X = pd.DataFrame({"Number of Components": np.arange(1, 11), "R2X": AllR2X})
    #Heatmaps
    # TODO: Change once determined by SVC
    best_comp = 3
    factors = all_tensors[best_comp][0]
    sub_facs = np.squeeze(factors.factors[0])
    cyto_facs = np.squeeze(factors.factors[1])
    sour_facs = np.squeeze(factors.factors[2])

    subs = pd.DataFrame(sub_facs, columns=[f"Cmp. {i}" for i in np.arange(1, best_comp + 2)], index=[str(x) for x in cohortID])
    cytos = pd.DataFrame(cyto_facs, columns=[f"Cmp. {i}" for i in np.arange(1, best_comp + 2)], index=cytokines)
    sour = pd.DataFrame(sour_facs, columns=[f"Cmp. {i}" for i in np.arange(1, best_comp + 2)], index=["Serum", "Plasma"])
=======

    AllR2X = [all_tensors[x][2] for x in range(0, components)]
    R2X = pd.DataFrame({"Number of Components": np.arange(1, components + 1), "R2X": AllR2X})
    #Heatmaps
    # TODO: Change once determined by SVC
    factors = perform_TMTF(tensor, matrix, r=2)[0]

    colnames = [f"Cmp. {i}" for i in np.arange(1, factors.rank + 1)]
    subs = pd.DataFrame(factors.factors[0], columns=colnames, index=[str(x) for x in cohortID])
    cytos = pd.DataFrame(factors.factors[1], columns=colnames, index=cytokines)
    sour = pd.DataFrame(factors.factors[2], columns=colnames, index=["Serum", "Plasma"])

>>>>>>> 47fa3a2f
    return R2X, subs, cytos, sour


def makeFigure():
    """ Get a list of the axis objects and create a figure. """
    R2X, subs, cytos, sour = fig_2_setup()
    # Get list of axis objects
    f = plt.figure(figsize=(20, 7))
    #Width corresponds to plots as such: [R2X, spacer, cohortcbar, spacer, outcomecbar, spacer, cohort, outcome, subs, spacer, cbar, spacer, cyto, spacer, source]
    gs = gridspec.GridSpec(1, 15, width_ratios=[35, 4, 1.5, 4, 1.5, 1, 1, 1, 25, 1, 2, 12, 25, 8, 25], wspace=0)
    ax1 = plt.subplot(gs[0])
    ax3 = plt.subplot(gs[2])
    ax5 = plt.subplot(gs[4])
    ax7 = plt.subplot(gs[6])
    ax8 = plt.subplot(gs[7])
    ax9 = plt.subplot(gs[8])
    ax11 = plt.subplot(gs[10])
    ax13 = plt.subplot(gs[12])
    ax15 = plt.subplot(gs[14])

    vmin = min(subs.values.min(), cytos.values.min(), sour.values.min()) * .6
    vmax = max(subs.values.max(), cytos.values.max(), sour.values.max()) * .6

    sns.set(rc={'axes.facecolor':'whitesmoke'})
    sns.scatterplot(data=R2X, x="Number of Components", y="R2X", ax=ax1)
<<<<<<< HEAD
=======
    ax1.set_ylim(0.0, 1.0)
>>>>>>> 47fa3a2f
    ax1.grid(True, ls="--")
    sns.heatmap(subs, cmap="PRGn", center=0, xticklabels=True, yticklabels=False, cbar_ax=ax11, vmin=vmin, vmax=vmax, ax=ax9)
    sns.heatmap(cytos, cmap="PRGn", center=0, yticklabels=True, cbar=False, vmin=vmin, vmax=vmax, ax=ax13)
    sns.heatmap(sour, cmap="PRGn", center=0, yticklabels=True, cbar=False, vmin=vmin, vmax=vmax, ax=ax15)
    ax15.set_yticklabels(["Serum", "Plasma"], rotation = 0)

    outcome_colors = ["gray", "green", "red"]
    cohort_colors = ["navy", "skyblue"]
    outcome_cmap = sns.color_palette(outcome_colors)
    cohort_cmap = sns.color_palette(cohort_colors)

    cohort = ["Cohort 1"] * 61 + ["Cohort 3"] * 132
    cohort = pd.DataFrame(cohort)
    cohort = cohort.set_index([0])
    cohort["Cohort"] = 0
    cohort[cohort.index == "Cohort 1"] = 1
    cohort[cohort.index == "Cohort 3"] = 0

    sns.heatmap(
        cohort, ax=ax7, cbar_ax=ax3, yticklabels=False, xticklabels=True, cmap=cohort_cmap
    )
    ax7.set_xticklabels(cohort.columns, rotation=90)
    colorbar = ax7.collections[0].colorbar
    colorbar.set_ticks([0.25, .75])
    ax3.yaxis.set_ticklabels(["Cohort 3", "Cohort 1"], va="center")
    ax3.yaxis.set_ticks_position('left')
    ax3.yaxis.set_tick_params(rotation=90)
    ax7.set_ylabel("")


    df = get_C1_patient_info()
    outs = produce_outcome_bools(df["outcome_txt"])
    outs = outs.tolist() + ["Unknown"] * 132
    outs = pd.DataFrame(outs)
    outs = outs.set_index([0])
    outs["Outcome"] = 0
    outs[outs.index == 0] = 2
    outs[outs.index == 1] = 1
    outs[outs.index == "Unknown"] = 0

    sns.heatmap(
        outs, ax=ax8, cbar_ax=ax5, yticklabels=False, xticklabels=True, cmap=outcome_cmap
    )
    ax8.set_xticklabels(outs.columns, rotation=90)
    colorbar = ax8.collections[0].colorbar
    colorbar.set_ticks([.33, 1, 1.66])
    ax5.yaxis.set_ticklabels(["Unknown", "Resolver", "Persister"], va='center')
    ax5.yaxis.set_ticks_position('left')
    ax5.yaxis.set_tick_params(rotation=90)
    ax8.set_ylabel("")

<<<<<<< HEAD
    ax = [ax1, ax9, ax13, ax15]

=======
>>>>>>> 47fa3a2f
    ax1.set_title("R2X", fontsize=15)
    ax9.set_title("Subjects", fontsize=15)
    ax13.set_title("Cytokines", fontsize=15)
    ax15.set_title("Source", fontsize=15)

<<<<<<< HEAD
    for ii, ax in enumerate(ax):
=======
    for ii, ax in enumerate([ax1, ax9, ax13, ax15]):
>>>>>>> 47fa3a2f
        ax.text(-0.2, 1.1, ascii_lowercase[ii], transform=ax.transAxes, fontsize=25, fontweight="bold", va="top")

    return f<|MERGE_RESOLUTION|>--- conflicted
+++ resolved
@@ -18,31 +18,12 @@
     tensor_slices, cytokines, _, cohortID = form_missing_tensor()
     tensor = np.stack((tensor_slices[0], tensor_slices[1])).T
     matrix = tensor_slices[2].T
-<<<<<<< HEAD
-    components = 10
-=======
     components = 3
->>>>>>> 47fa3a2f
     all_tensors = []
     #Run factorization at each component number up to chosen limit
     for component in range(1, components + 1):
         print(f"Starting decomposition with {component} components.")
         all_tensors.append(perform_TMTF(tensor, matrix, r=component))
-<<<<<<< HEAD
-    AllR2X = [all_tensors[x][2] for x in range(0, components)]
-    R2X = pd.DataFrame({"Number of Components": np.arange(1, 11), "R2X": AllR2X})
-    #Heatmaps
-    # TODO: Change once determined by SVC
-    best_comp = 3
-    factors = all_tensors[best_comp][0]
-    sub_facs = np.squeeze(factors.factors[0])
-    cyto_facs = np.squeeze(factors.factors[1])
-    sour_facs = np.squeeze(factors.factors[2])
-
-    subs = pd.DataFrame(sub_facs, columns=[f"Cmp. {i}" for i in np.arange(1, best_comp + 2)], index=[str(x) for x in cohortID])
-    cytos = pd.DataFrame(cyto_facs, columns=[f"Cmp. {i}" for i in np.arange(1, best_comp + 2)], index=cytokines)
-    sour = pd.DataFrame(sour_facs, columns=[f"Cmp. {i}" for i in np.arange(1, best_comp + 2)], index=["Serum", "Plasma"])
-=======
 
     AllR2X = [all_tensors[x][2] for x in range(0, components)]
     R2X = pd.DataFrame({"Number of Components": np.arange(1, components + 1), "R2X": AllR2X})
@@ -55,7 +36,6 @@
     cytos = pd.DataFrame(factors.factors[1], columns=colnames, index=cytokines)
     sour = pd.DataFrame(factors.factors[2], columns=colnames, index=["Serum", "Plasma"])
 
->>>>>>> 47fa3a2f
     return R2X, subs, cytos, sour
 
 
@@ -81,10 +61,7 @@
 
     sns.set(rc={'axes.facecolor':'whitesmoke'})
     sns.scatterplot(data=R2X, x="Number of Components", y="R2X", ax=ax1)
-<<<<<<< HEAD
-=======
     ax1.set_ylim(0.0, 1.0)
->>>>>>> 47fa3a2f
     ax1.grid(True, ls="--")
     sns.heatmap(subs, cmap="PRGn", center=0, xticklabels=True, yticklabels=False, cbar_ax=ax11, vmin=vmin, vmax=vmax, ax=ax9)
     sns.heatmap(cytos, cmap="PRGn", center=0, yticklabels=True, cbar=False, vmin=vmin, vmax=vmax, ax=ax13)
@@ -136,21 +113,12 @@
     ax5.yaxis.set_tick_params(rotation=90)
     ax8.set_ylabel("")
 
-<<<<<<< HEAD
-    ax = [ax1, ax9, ax13, ax15]
-
-=======
->>>>>>> 47fa3a2f
     ax1.set_title("R2X", fontsize=15)
     ax9.set_title("Subjects", fontsize=15)
     ax13.set_title("Cytokines", fontsize=15)
     ax15.set_title("Source", fontsize=15)
 
-<<<<<<< HEAD
-    for ii, ax in enumerate(ax):
-=======
     for ii, ax in enumerate([ax1, ax9, ax13, ax15]):
->>>>>>> 47fa3a2f
         ax.text(-0.2, 1.1, ascii_lowercase[ii], transform=ax.transAxes, fontsize=25, fontweight="bold", va="top")
 
     return f