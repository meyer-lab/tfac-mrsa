"""
Runs hyperparameter optimization for a Logistic Regression model that
uses CMTF components to classify MRSA persistance. Generates a figure
depicting model accuracy against scaling and component count.
"""
import matplotlib.pyplot as plt
import numpy as np

from .figureCommon import getSetup
from ..predict import run_scaling_analyses

OPTIMAL_SCALING = 2 ** 5


def plot_results(by_scaling, by_components):
    """
    Plots accuracy of model with regards to variance scaling and CMTF
    component parameters.

    Parameters:
        by_scaling (pandas.Series): Model accuracy with regards to
            variance scaling
        by_components (pandas.Series): Model accuracy with regards to
            number of CMTF components

    Returns:
        fig (matplotlib.pyplot.Figure): Figure containing plots of
            scaling and CMTF component analyses
    """
    # Sets up plotting space
    fig_size = (8, 4)
    layout = (1, 2)
    axs, fig = getSetup(
        fig_size,
        layout
    )

    # Model Performance v. Scaling

    axs[0].semilogx(by_scaling.index, by_scaling, base=2)
    axs[0].set_ylabel('Best Accuracy over Repeated\n10-fold Cross Validation', fontsize=12)
    axs[0].set_xlabel('Variance Scaling (RNA/Cytokine)', fontsize=12)
    axs[0].set_ylim([0.5, 0.8])
    axs[0].set_xticks(np.logspace(-7, 7, base=2, num=8))
    axs[0].text(0.02, 0.9, 'A', fontsize=16, fontweight='bold', transform=plt.gcf().transFigure)

    # Best Scaling v. CMTF Components

    axs[1].plot(by_components.index, by_components)
    axs[1].set_ylabel('Best Accuracy over Repeated\n10-fold Cross Validation', fontsize=12)
    axs[1].set_xlabel('CMTF Components', fontsize=12)
    axs[1].set_xticks(by_components.index)
    axs[1].set_ylim([0.5, 0.8])
    axs[1].text(0.52, 0.9, 'B', fontsize=16, fontweight='bold', transform=plt.gcf().transFigure)

    return fig


def makeFigure():
    """
    Generates Figure 4.

    Parameters:
        None

    Returns:
        fig (matplotlib.pyplot.Figure): Figure containing plots of
            scaling and CMTF component analyses
    """
<<<<<<< HEAD

=======
>>>>>>> 21a63506
    by_scaling, by_components = run_scaling_analyses(
        OPTIMAL_SCALING
    )
    fig = plot_results(by_scaling, by_components)

    return fig
<|MERGE_RESOLUTION|>--- conflicted
+++ resolved
@@ -1,79 +1,75 @@
-"""
-Runs hyperparameter optimization for a Logistic Regression model that
-uses CMTF components to classify MRSA persistance. Generates a figure
-depicting model accuracy against scaling and component count.
-"""
-import matplotlib.pyplot as plt
-import numpy as np
-
-from .figureCommon import getSetup
-from ..predict import run_scaling_analyses
-
-OPTIMAL_SCALING = 2 ** 5
-
-
-def plot_results(by_scaling, by_components):
-    """
-    Plots accuracy of model with regards to variance scaling and CMTF
-    component parameters.
-
-    Parameters:
-        by_scaling (pandas.Series): Model accuracy with regards to
-            variance scaling
-        by_components (pandas.Series): Model accuracy with regards to
-            number of CMTF components
-
-    Returns:
-        fig (matplotlib.pyplot.Figure): Figure containing plots of
-            scaling and CMTF component analyses
-    """
-    # Sets up plotting space
-    fig_size = (8, 4)
-    layout = (1, 2)
-    axs, fig = getSetup(
-        fig_size,
-        layout
-    )
-
-    # Model Performance v. Scaling
-
-    axs[0].semilogx(by_scaling.index, by_scaling, base=2)
-    axs[0].set_ylabel('Best Accuracy over Repeated\n10-fold Cross Validation', fontsize=12)
-    axs[0].set_xlabel('Variance Scaling (RNA/Cytokine)', fontsize=12)
-    axs[0].set_ylim([0.5, 0.8])
-    axs[0].set_xticks(np.logspace(-7, 7, base=2, num=8))
-    axs[0].text(0.02, 0.9, 'A', fontsize=16, fontweight='bold', transform=plt.gcf().transFigure)
-
-    # Best Scaling v. CMTF Components
-
-    axs[1].plot(by_components.index, by_components)
-    axs[1].set_ylabel('Best Accuracy over Repeated\n10-fold Cross Validation', fontsize=12)
-    axs[1].set_xlabel('CMTF Components', fontsize=12)
-    axs[1].set_xticks(by_components.index)
-    axs[1].set_ylim([0.5, 0.8])
-    axs[1].text(0.52, 0.9, 'B', fontsize=16, fontweight='bold', transform=plt.gcf().transFigure)
-
-    return fig
-
-
-def makeFigure():
-    """
-    Generates Figure 4.
-
-    Parameters:
-        None
-
-    Returns:
-        fig (matplotlib.pyplot.Figure): Figure containing plots of
-            scaling and CMTF component analyses
-    """
-<<<<<<< HEAD
-
-=======
->>>>>>> 21a63506
-    by_scaling, by_components = run_scaling_analyses(
-        OPTIMAL_SCALING
-    )
-    fig = plot_results(by_scaling, by_components)
-
-    return fig
+"""
+Runs hyperparameter optimization for a Logistic Regression model that
+uses CMTF components to classify MRSA persistance. Generates a figure
+depicting model accuracy against scaling and component count.
+"""
+import matplotlib.pyplot as plt
+import numpy as np
+
+from .figureCommon import getSetup
+from ..predict import run_scaling_analyses
+
+OPTIMAL_SCALING = 2 ** 5
+
+
+def plot_results(by_scaling, by_components):
+    """
+    Plots accuracy of model with regards to variance scaling and CMTF
+    component parameters.
+
+    Parameters:
+        by_scaling (pandas.Series): Model accuracy with regards to
+            variance scaling
+        by_components (pandas.Series): Model accuracy with regards to
+            number of CMTF components
+
+    Returns:
+        fig (matplotlib.pyplot.Figure): Figure containing plots of
+            scaling and CMTF component analyses
+    """
+    # Sets up plotting space
+    fig_size = (8, 4)
+    layout = (1, 2)
+    axs, fig = getSetup(
+        fig_size,
+        layout
+    )
+
+    # Model Performance v. Scaling
+
+    axs[0].semilogx(by_scaling.index, by_scaling, base=2)
+    axs[0].set_ylabel('Best Accuracy over Repeated\n10-fold Cross Validation', fontsize=12)
+    axs[0].set_xlabel('Variance Scaling (RNA/Cytokine)', fontsize=12)
+    axs[0].set_ylim([0.5, 0.8])
+    axs[0].set_xticks(np.logspace(-7, 7, base=2, num=8))
+    axs[0].text(0.02, 0.9, 'A', fontsize=16, fontweight='bold', transform=plt.gcf().transFigure)
+
+    # Best Scaling v. CMTF Components
+
+    axs[1].plot(by_components.index, by_components)
+    axs[1].set_ylabel('Best Accuracy over Repeated\n10-fold Cross Validation', fontsize=12)
+    axs[1].set_xlabel('CMTF Components', fontsize=12)
+    axs[1].set_xticks(by_components.index)
+    axs[1].set_ylim([0.5, 0.8])
+    axs[1].text(0.52, 0.9, 'B', fontsize=16, fontweight='bold', transform=plt.gcf().transFigure)
+
+    return fig
+
+
+def makeFigure():
+    """
+    Generates Figure 4.
+
+    Parameters:
+        None
+
+    Returns:
+        fig (matplotlib.pyplot.Figure): Figure containing plots of
+            scaling and CMTF component analyses
+    """
+    by_scaling, by_components = run_scaling_analyses(
+        OPTIMAL_SCALING
+    )
+    fig = plot_results(by_scaling, by_components)
+
+    return fig