--- conflicted
+++ resolved
@@ -1,4 +1,3 @@
-<<<<<<< HEAD
 """
 Creates Figure 4 -- Model Interpretation
 """
@@ -195,12 +194,12 @@
     ax7.yaxis.set_tick_params(rotation=90)
     ax11.set_ylabel("")
     # Titles/labeling
-    ax12.set_title("Subjects", fontsize=15)
-    ax16.set_title("Cytokines", fontsize=15)
-    ax18.set_title("Source", fontsize=15)
+    ax12.set_title("Subjects")
+    ax16.set_title("Cytokines")
+    ax18.set_title("Source")
 
     for ii, ax in enumerate([ax1, ax12, ax16, ax18]):
-        ax.text(-0.2, 1.1, ascii_uppercase[ii], transform=ax.transAxes, fontsize=25, fontweight="bold", va="top")
+        ax.text(-0.2, 1.1, ascii_uppercase[ii], transform=ax.transAxes, fontsize=14, fontweight="bold", va="top")
 
     for offset, target in enumerate(TARGETS):
         ax1.errorbar(
@@ -223,13 +222,12 @@
         linestyle='--'
     )
 
-    ax1.set_xlabel('Model Coefficient', fontsize=10)
-    ax1.set_xlim(-2.5, 2.5)
+    ax1.set_xlabel('Model Coefficient')
+    ax1.set_xlim(-3, 3)
     ax1.set_ylim(-1, 76)
     ax1.set_yticks(np.arange(1.5, 80, 9))
     ax1.set_yticklabels(
-        [f'Cmp. {i}' for i in range(1, 10)],
-        fontsize=10
+        [f'Cmp. {i}' for i in range(1, 10)]
     )
 
     plt.subplots_adjust(left=0.05, right=0.975)
@@ -238,150 +236,7 @@
 
 
 def makeFigure():
-    # weights = bootstrap_weights()
-    # weights.to_csv('weights_scaled.csv')
-    weights = pd.read_csv('weights_scaled.csv', index_col=[0, 1])
+    weights = bootstrap_weights()
     fig = plot_results(weights)
 
-    return fig
-=======
-"""
-Creates Figure 4 -- Validation Model and Predictions
-"""
-from os.path import abspath, dirname, join
-
-from matplotlib.patches import Patch
-import numpy as np
-import pandas as pd
-import seaborn as sns
-
-from .figureCommon import getSetup, get_data_types
-from ..dataImport import import_validation_patient_metadata
-from ..predict import predict_validation
-
-PATH_HERE = dirname(dirname(abspath(__file__)))
-
-
-def run_validation(data_types, patient_data):
-    """
-    Predicts samples with unknown outcomes.
-
-    Parameters:
-        data_types (list[tuple]): data sources to predict
-        patient_data (pandas.DataFrame): patient metadata
-
-    Returns:
-        predictions (pandas.Series): predictions for each data source
-    """
-    weights = None
-    predictions = pd.DataFrame(
-        index=patient_data.index
-    )
-    predictions = predictions.loc[patient_data['status'] == 'Unknown']
-
-    for data_type in data_types:
-        source = data_type[0]
-        data = data_type[1]
-        labels = patient_data.loc[data.index, 'status']
-
-        if source == 'CMTF':
-            _predictions, coef = predict_validation(
-                data, labels, return_coef=True
-            )
-            predictions.loc[_predictions.index, source] = _predictions
-            weights = coef
-        else:
-            _predictions = predict_validation(data, labels)
-            predictions.loc[_predictions.index, source] = _predictions
-
-    validation_meta = import_validation_patient_metadata()
-    predictions.loc[:, 'Actual'] = validation_meta.loc[:, 'status']
-
-    return predictions, weights
-
-
-def plot_results(validation_predictions, weights):
-    """
-    Plots validation predictions and model coefficients for each component in 
-    CMTF factorization.
-
-    Parameters:
-        validation_predictions (pandas.DataFrame): predictions for validation
-            samples
-        weights (numpy.array): model weights associated with each component
-
-    Returns:
-        fig (matplotlib.Figure): bar plot depicting model coefficients for
-            each CMTF component
-    """
-    fig_size = (8, 4)
-    layout = (2, 1)
-    axs, fig = getSetup(
-        fig_size,
-        layout
-    )
-
-    # Validation Predictions
-    
-    validation_predictions = validation_predictions.fillna(-1).astype(int)
-    sns.heatmap(
-        validation_predictions.T,
-        ax=axs[0],
-        cbar=False,
-        cmap=['dimgrey', '#ffd2d2', '#9caeff'],
-        vmin=-1,
-        linewidths=1
-    )
-
-    axs[0].set_xticks(
-        np.arange(0.6, validation_predictions.shape[0], 1)
-    )
-    axs[0].set_xticklabels(
-        validation_predictions.index,
-        ha='center',
-        rotation=90
-    )
-    axs[0].set_yticklabels(
-        validation_predictions.columns,
-        rotation=0
-    )
-    axs[0].set_xlabel('Patient')
-
-    legend_elements = [Patch(facecolor='dimgrey', edgecolor='dimgrey', label='Data Not Available'),
-                       Patch(facecolor='#ffd2d2', edgecolor='#ffd2d2', label='Persistor'),
-                       Patch(facecolor='#9caeff', edgecolor='#9caeff', label='Resolver')]
-    axs[0].legend(handles=legend_elements, loc=[1.02, 0.4])
-
-    # Feature Weight Plotting
-
-    axs[1].bar(
-        range(1, len(weights) + 1),
-        weights
-    )
-
-    axs[1].set_xlabel('Component')
-    axs[1].set_ylabel('Model Coefficient')
-    axs[1].set_yticks([0, -2, -4])
-    axs[1].set_yticklabels([0, -2, -4])
-    axs[1].set_xticks(np.arange(1, len(weights) + 1))
-    axs[1].set_xticklabels(np.arange(1, len(weights) + 1))
-
-    return fig
-
-
-def makeFigure():
-    data_types, patient_data = get_data_types()
-    validation_predictions, weights = run_validation(data_types, patient_data)
-    fig = plot_results(validation_predictions, weights)
-
-    validation_predictions.to_csv(
-        join(
-            PATH_HERE,
-            '..',
-            'output',
-            'validation_predictions.txt'
-        )
-    )
-
-    return fig
->>>>>>> e8813b83
+    return fig