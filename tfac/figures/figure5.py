"""
Creates Figure 5 -- Reduced Model
"""
import matplotlib
from matplotlib.lines import Line2D
import numpy as np
from os.path import abspath, dirname
import pandas as pd
from sklearn.metrics import roc_curve

from .common import getSetup
from ..dataImport import import_validation_patient_metadata, get_factors, \
    import_cytokines, import_rna
from ..predict import get_accuracy, predict_known

COLOR_CYCLE = matplotlib.rcParams['axes.prop_cycle'].by_key()['color']
PATH_HERE = dirname(dirname(abspath(__file__)))


def run_cv(components, patient_data):
    """
    Predicts samples with known outcomes via cross-validation.

    Parameters:
        components (numpy.array): CMTF components
        patient_data (pandas.DataFrame): patient metadata

    Returns:
        predictions (pandas.Series): predictions for each data source
    """
    labels = patient_data.loc[components.index, 'status'].astype(int)

    predictions = pd.DataFrame(
        index=patient_data.index
    )
    probabilities = predictions.copy()

    predictions.loc[:, 'Full'], _ = predict_known(components, labels)
    probabilities.loc[:, 'Full'], _ = predict_known(
        components,
        labels,
        method='predict_proba'
    )

    best_reduced = (0, (None, None), None)
<<<<<<< HEAD
    persistence_components = [2, 5, 8]
=======
    persistence_components = [3, 6, 7]
>>>>>>> 9f50454b
    for i in np.arange(len(persistence_components)):
        for j in np.arange(i + 1, len(persistence_components)):
            comp_1 = persistence_components[i]
            comp_2 = persistence_components[j]

            predictions[(comp_1, comp_2)], _ = predict_known(
                components.loc[:, [comp_1, comp_2]],
                labels,
                svc=True
            )
            probabilities[(comp_1, comp_2)], model = \
                predict_known(
                    components.loc[:, [comp_1, comp_2]],
                    labels,
                    method='predict_proba',
                    svc=True
                )

            reduced_accuracy = get_accuracy(
                predictions[(comp_1, comp_2)],
                patient_data.loc[:, 'status']
            )
            if reduced_accuracy > best_reduced[0]:
                best_reduced = (reduced_accuracy, (comp_1, comp_2), model)

    predictions.loc[:, 'Actual'] = patient_data.loc[:, 'status']

    return predictions, probabilities, best_reduced


def get_accuracies(samples):
    """
    Calculates prediction accuracy for samples with known outcomes.

    Parameters:
        samples (pandas.DataFrame): predictions for different models

    Returns:
        accuracies (pandas.Series): model accuracy w/r to each model type
    """
    actual = samples.loc[:, 'Actual']
    samples = samples.drop('Actual', axis=1)

    d_types = samples.columns
    accuracies = pd.Series(
        index=d_types,
        dtype=float
    )

    for d_type in d_types:
        col = samples[d_type]
        accuracies[d_type] = get_accuracy(col, actual)

    return accuracies


def plot_results(train_samples, train_probabilities, model, components,
                 t_fac, patient_data):
    """
    Plots prediction model performance.

    Parameters:
        train_samples (pandas.DataFrame): predictions for training samples
        train_probabilities (pandas.DataFrame): predicted probability of
            persistence for training samples
        model (tuple): Best LR model using 2 components
        components (pandas.DataFrame): CMTF components
        t_fac (CPTensor): CMTF factorization result
        patient_data (pandas.DataFrame): patient metadata

    Returns:
        fig (matplotlib.Figure): figure depicting predictions for all samples
    """
    fig_size = (6, 4)
    layout = {
        'ncols': 3,
        'nrows': 2,
    }
    axs, fig, _ = getSetup(
        fig_size,
        layout
    )

    # Cross-validation Accuracies

    accuracies = get_accuracies(train_samples)
    axs[0].bar(
        np.arange(len(accuracies)),
        accuracies,
        color=COLOR_CYCLE[:7],
        width=0.8
    )

    axs[0].set_xlim(-1, len(accuracies))
    axs[0].set_ylim(0, 1)
    axs[0].set_xticks(
        np.arange(len(accuracies))
    )

    labels = ['All']
    for comps in accuracies.index[1:]:
        labels.append(f'{comps[0]} & {comps[1]}')

    axs[0].set_xticklabels(
        labels,
        rotation=45,
        ha='right',
        va='top'
    )

    axs[0].set_xlabel('Components')
    axs[0].set_ylabel('Prediction Accuracy')

    # AUC-ROC Curves

    for i, reduced in enumerate(train_probabilities.columns):
        fpr, tpr, _ = roc_curve(
            train_samples.loc[:, 'Actual'],
            train_probabilities[reduced]
        )

        axs[1].plot(fpr, tpr, color=COLOR_CYCLE[i])

    axs[1].set_xlim(0, 1)
    axs[1].set_ylim(0, 1)
    axs[1].set_xlabel('False Positive Rate')
    axs[1].set_ylabel('True Positive Rate')
    axs[1].legend(labels)
    axs[1].plot([0, 1], [0, 1], color='k', linestyle='--')

    # Best Model Scatter

    color = patient_data.loc[:, 'status'].astype(int)
    color = color.replace(0, COLOR_CYCLE[3])
    color = color.replace(1, COLOR_CYCLE[4])

    style = patient_data.loc[:, 'gender'].astype(int)
    style = style.replace(0, 's')
    style = style.replace(1, 'o')

    xx, yy = np.meshgrid(
        np.linspace(-1.1, 1.1, 10),
        np.linspace(-1.1, 1.1, 10)
    )
    grid = np.c_[xx.ravel(), yy.ravel()]
    prob_map = model[2].predict_proba(grid)[:, 1].reshape(xx.shape)
    axs[2].contour(
        xx,
        yy,
        prob_map,
        levels=[0.25, 0.5, 0.75],
        colors=[COLOR_CYCLE[3], 'grey', COLOR_CYCLE[4]],
        linestyles='--'
    )

    for marker in ['s', 'o']:
        index = style.loc[style == marker].index
        axs[2].scatter(
            components.loc[index, model[1][0]],
            components.loc[index, model[1][1]],
            c=color.loc[index],
            s=10,
            edgecolors='k',
            marker=marker,
            zorder=2
        )

    axs[2].set_xticks(np.arange(-1, 1.1, 0.5))
    axs[2].set_xlim([-1.1, 1.1])
    axs[2].set_yticks(np.arange(-1, 1.1, 0.5))
    axs[2].set_ylim([-1.1, 1.1])

    axs[2].set_xlabel(f'Component {model[1][0]}')
    axs[2].set_ylabel(f'Component {model[1][1]}')

    legend_markers = [
        Line2D([0], [0], lw=4, color=COLOR_CYCLE[3], label='Resolver'),
        Line2D([0], [0], lw=4, color=COLOR_CYCLE[4], label='Persistor'),
        Line2D([0], [0], marker='s', color='k', label='Male'),
        Line2D([0], [0], marker='o', color='k', label='Female')
    ]
    axs[2].legend(handles=legend_markers)

    # Cytokine factor matrices

    plasma, _ = import_cytokines()
    cytokines = plasma.index.values

    cyto_factors = t_fac.factors[1]
    axs[3].scatter(
        cyto_factors[:, model[1][0]],
        cyto_factors[:, model[1][1]],
        s=10,
        edgecolors='k'
    )

    diffs = abs(cyto_factors[:, model[1][0]] - cyto_factors[:, model[1][1]])
    top_cyto = np.argsort(diffs)[-3:]
    for cyto in top_cyto:
        axs[3].scatter(
            cyto_factors[cyto, model[1][0]],
            cyto_factors[cyto, model[1][1]],
            color=COLOR_CYCLE[1],
            s=10,
            edgecolors='k'
        )
        axs[3].text(
            cyto_factors[cyto, model[1][0]] + 0.15,
            cyto_factors[cyto, model[1][1]] - 0.22,
            cytokines[cyto],
            ha='right'
        )

    axs[3].set_xticks(np.arange(-1, 1.1, 0.5))
    axs[3].set_xlim([-1.1, 1.1])
    axs[3].set_yticks(np.arange(-1, 1.1, 0.5))
    axs[3].set_ylim([-1.1, 1.1])

    axs[3].set_xlabel(f'Component {model[1][0]}')
    axs[3].set_ylabel(f'Component {model[1][1]}')

    # RNA factor matrices

    rna = import_rna()
    modules = rna.columns.values

    rna_factors = t_fac.mFactor
    axs[4].scatter(
        rna_factors[:, model[1][0]],
        rna_factors[:, model[1][1]],
        s=10,
        edgecolors='k'
    )

    diffs = abs(rna_factors[:, model[1][0]] - rna_factors[:, model[1][1]])
    top_rna = np.argsort(diffs)[-3:]
    for module in top_rna:
        axs[4].scatter(
            rna_factors[module, model[1][0]],
            rna_factors[module, model[1][1]],
            color=COLOR_CYCLE[1],
            s=10,
            edgecolors='k'
        )
        axs[4].text(
            rna_factors[module, model[1][0]] + 0.15,
            rna_factors[module, model[1][1]] - 0.22,
            modules[module],
            ha='right'
        )

    axs[4].set_xticks(np.arange(-1, 1.1, 0.5))
    axs[4].set_xlim([-1.1, 1.1])
    axs[4].set_yticks(np.arange(-1, 1.1, 0.5))
    axs[4].set_ylim([-1.1, 1.1])

    axs[4].set_xlabel(f'Component {model[1][0]}')
    axs[4].set_ylabel(f'Component {model[1][1]}')

    axs[5].remove()

    return fig


def makeFigure():
    t_fac, patient_data = get_factors()
    val_data = import_validation_patient_metadata()
    patient_data.loc[val_data.index, 'status'] = val_data.loc[:, 'status']

    components = t_fac[1][0]
    components = pd.DataFrame(
        components,
        index=patient_data.index,
        columns=list(np.arange(1, components.shape[1] + 1))
    )

    train_samples, train_probabilities, model = \
        run_cv(components, patient_data)
    train_samples = train_samples.astype(int)

    fig = plot_results(
        train_samples,
        train_probabilities,
        model,
        components,
        t_fac,
        patient_data
    )

    return fig<|MERGE_RESOLUTION|>--- conflicted
+++ resolved
@@ -43,11 +43,8 @@
     )
 
     best_reduced = (0, (None, None), None)
-<<<<<<< HEAD
     persistence_components = [2, 5, 8]
-=======
-    persistence_components = [3, 6, 7]
->>>>>>> 9f50454b
+
     for i in np.arange(len(persistence_components)):
         for j in np.arange(i + 1, len(persistence_components)):
             comp_1 = persistence_components[i]
