"""
Creates Figure 5 -- Reduced Model
"""
import datashader as ds
import matplotlib
from matplotlib.lines import Line2D
import numpy as np
from os.path import abspath, dirname
import pandas as pd
from sklearn.metrics import roc_curve

from .common import getSetup
from ..dataImport import import_validation_patient_metadata, get_factors, \
    import_cytokines
from ..predict import get_accuracy, predict_known

SCATTER_COLORS = {
    '2': '#C03B30',
    '4': '#00A651',
    '6': '#3C7136',
    'shared': 'black',
    'neither': '#D3D3D3'
}
COLOR_CYCLE = matplotlib.rcParams['axes.prop_cycle'].by_key()['color']
PATH_HERE = dirname(dirname(abspath(__file__)))
PERSISTENCE_COMPONENTS = [1, 2, 4, 6]


def run_cv(components, patient_data, svc=False):
    """
    Predicts samples with known outcomes via cross-validation.

    Parameters:
        components (numpy.array): CMTF components
        patient_data (pandas.DataFrame): patient metadata
        svc (bool, default: True): use svc for classification

    Returns:
        predictions (pandas.Series): predictions for each data source
    """
    labels = patient_data.loc[components.index, 'status'].astype(int)

    predictions = pd.DataFrame(
        index=patient_data.index
    )
    probabilities = predictions.copy()

    predictions.loc[:, 'Full'], _ = predict_known(components, labels, svc=svc)
    probabilities.loc[:, 'Full'], _ = predict_known(
        components,
        labels,
        method='predict_proba',
        svc=svc
    )

    predictions.loc[:, '1, 2, 4 & 6'], _ = predict_known(
        components.loc[:, PERSISTENCE_COMPONENTS],
        labels,
        svc=svc
    )
    probabilities.loc[:, '1, 2, 4 & 6'], _ = predict_known(
        components.loc[:, PERSISTENCE_COMPONENTS],
        labels,
        svc=svc,
        method='predict_proba'
    )

<<<<<<< HEAD
    best_reduced = (0, (None, None), None)
    persistence_components = [1, 2, 4, 6]
    for i in np.arange(len(persistence_components)):
        for j in np.arange(i + 1, len(persistence_components)):
            comp_1 = persistence_components[i]
            comp_2 = persistence_components[j]
=======
    summed = pd.concat(
        [
            components.loc[:, 2],
            components.loc[:, [4, 6]].sum(axis=1)
        ],
        axis=1
    )
>>>>>>> 3c68b8c6

    predictions.loc[:, '2, 4 + 6'], model = predict_known(
        summed,
        labels,
        svc=svc
    )
    probabilities.loc[:, '2, 4 + 6'], _ = predict_known(
        summed,
        labels,
        svc=svc,
        method='predict_proba'
    )

    for i in np.arange(len(PERSISTENCE_COMPONENTS)):
        reduced = PERSISTENCE_COMPONENTS[:i] + PERSISTENCE_COMPONENTS[i+1:]
        name = ', '.join([str(i) for i in reduced[:-1]]) + f' & {reduced[-1]}'
        predictions[name], _ = predict_known(
            components.loc[:,  reduced],
            labels,
            svc=svc
        )
        probabilities[name], _ = \
            predict_known(
                components.loc[:, reduced],
                labels,
                method='predict_proba',
                svc=svc
            )

    predictions.loc[:, 'Actual'] = patient_data.loc[:, 'status']

    return predictions.astype(int), probabilities, model


def get_accuracies(samples):
    """
    Calculates prediction accuracy for samples with known outcomes.

    Parameters:
        samples (pandas.DataFrame): predictions for different models

    Returns:
        accuracies (pandas.Series): model accuracy w/r to each model type
    """
    actual = samples.loc[:, 'Actual']
    samples = samples.drop('Actual', axis=1)

    d_types = samples.columns
    accuracies = pd.Series(
        index=d_types,
        dtype=float
    )

    for d_type in d_types:
        col = samples[d_type]
        accuracies[d_type] = get_accuracy(col, actual)

    return accuracies


def plot_results(predictions, probabilities, model, components,
                 t_fac, patient_data):
    """
    Plots prediction model performance.

    Parameters:
        predictions (pandas.DataFrame): predictions for training samples
        probabilities (pandas.DataFrame): predicted probability of
            persistence for training samples
        model (sklearn.SVM): Best reduced SVM model
        components (pandas.DataFrame): CMTF components
        t_fac (CPTensor): CMTF factorization result
        patient_data (pandas.DataFrame): patient metadata

    Returns:
        fig (matplotlib.Figure): figure depicting predictions for all samples
    """
    fig_size = (6, 6)
    layout = {
        'ncols': 3,
        'nrows': 3,
    }
    axs, fig, _ = getSetup(
        fig_size,
        layout
    )

    # Cross-validation Accuracies

    model_axs = axs[:3]
    lr_accuracies = get_accuracies(predictions)
    model_axs[0].bar(
        np.arange(len(lr_accuracies)),
        lr_accuracies,
        color=COLOR_CYCLE[:len(lr_accuracies)],
        width=1,
    )

    model_axs[0].set_ylim(0, 1)
    model_axs[0].set_xticks(
        np.arange(len(lr_accuracies))
    )

    labels = lr_accuracies.index
    model_axs[0].set_xticklabels(
        labels,
        rotation=45,
        ha='right',
        va='top'
    )

    model_axs[0].set_xlabel('Components')
    model_axs[0].set_ylabel('Balanced Accuracy')

    # AUC-ROC Curves

    for i, reduced in enumerate(probabilities.columns):
        fpr, tpr, _ = roc_curve(
            predictions.loc[:, 'Actual'],
            probabilities[reduced]
        )

        model_axs[1].plot(fpr, tpr, color=COLOR_CYCLE[i])

    model_axs[1].set_xticks(np.linspace(0, 1, 6))
    model_axs[1].set_yticks(np.linspace(0, 1, 6))
    model_axs[1].set_xlim(0, 1)
    model_axs[1].set_ylim(0, 1)
    model_axs[1].set_xlabel('False Positive Rate')
    model_axs[1].set_ylabel('True Positive Rate')
    model_axs[1].legend(labels)
    model_axs[1].plot([0, 1], [0, 1], color='k', linestyle='--')

    # Best Model Scatter

    color = patient_data.loc[:, 'status'].astype(int)
    color = color.replace(0, 'blue')
    color = color.replace(1, 'red')

    style = patient_data.loc[:, 'gender'].astype(int)
    style = style.replace(0, 's')
    style = style.replace(1, 'o')

    xx, yy = np.meshgrid(
        np.linspace(-1.1, 1.1, 23),
        np.linspace(-1.1, 1.1, 23)
    )
    grid = np.c_[xx.ravel(), yy.ravel()]
    prob_map = model.predict_proba(grid)[:, 1].reshape(xx.shape)

    model_axs[2].contourf(
        xx,
        yy,
        prob_map,
<<<<<<< HEAD
        cmap=cmap,
        levels=[0.3, 0.4, 0.5, 0.6, 0.7],
=======
        cmap='coolwarm',
>>>>>>> 3c68b8c6
        linestyles='--'
    )

    for marker in ['s', 'o']:
        index = style.loc[style == marker].index
        model_axs[2].scatter(
            components.loc[index, 2],
            components.loc[index, [4, 6]].sum(axis=1),
            c=color.loc[index],
            s=10,
            edgecolors='k',
            marker=marker,
            zorder=2
        )

    model_axs[2].set_xticks(np.arange(-1, 1.1, 0.5))
    model_axs[2].set_xlim([-1.1, 1.1])
    model_axs[2].set_yticks(np.arange(-1, 1.1, 0.5))
    model_axs[2].set_ylim([-1.1, 1.1])

    model_axs[2].set_xlabel(f'Component 2')
    model_axs[2].set_ylabel(f'Components 4 + 6')

    legend_markers = [
        Line2D([0], [0], lw=4, color='blue', label='Resolver'),
        Line2D([0], [0], lw=4, color='red', label='Persister'),
        Line2D([0], [0], marker='s', color='k', label='Male'),
        Line2D([0], [0], marker='o', color='k', label='Female')
    ]
    model_axs[2].legend(handles=legend_markers)
    
    # RNA & Cytokine Factor Comparisons
    
    rna_factors = pd.DataFrame(
        t_fac.mFactor,
        columns=np.arange(1, t_fac.rank + 1)
    )
    rna_factors = rna_factors.loc[:, PERSISTENCE_COMPONENTS[1:]]

    plasma, _ = import_cytokines()
    cyto_factors = pd.DataFrame(
        t_fac.factors[1],
        index=plasma.index,
        columns=np.arange(1, t_fac.rank + 1)
    )
    cyto_factors = cyto_factors.loc[:, PERSISTENCE_COMPONENTS[1:]]

    comp_axs = np.reshape(axs[3:], (2, 3))
    for factor, name, row in zip(
        [cyto_factors, rna_factors],
        ['Cytokines', 'RNA'],
        comp_axs
    ):
        for component, ax in zip(PERSISTENCE_COMPONENTS[1:], row):
            matrix = factor.drop(component, axis=1)
            if name == 'Cytokines':
                ax.set_xticks(np.arange(-1.5, 1.6, 0.5))
                ax.set_yticks(np.arange(-1.5, 1.6, 0.5))
                ax.grid(True)

                ax.set_axisbelow(True)
                important = matrix.loc[abs(matrix).max(axis=1) > 0.75, :].index
                ax.scatter(
                    matrix.drop(important).iloc[:, 0],
                    matrix.drop(important).iloc[:, 1],
                    alpha=0.5,
                    c='grey',
                    edgecolors='k',
                    s=10
                )
                ax.scatter(
                    matrix.loc[important, :].iloc[:, 0],
                    matrix.loc[important, :].iloc[:, 1],
                    c='green',
                    edgecolors='k',
                    s=10
                )
                for cyto in important:
                    ax.text(
                        matrix.loc[cyto, :].iloc[0],
                        matrix.loc[cyto, :].iloc[1],
                        s=cyto,
                        fontsize=8,
                        ha='right',
                        va='top',
                        ma='right'
                    )
                    ax.set_xlim([-1.1, 1.1])
                    ax.set_ylim([-1.1, 1.1])
            else:
                ax.set_xticks([])
                ax.set_yticks([])
                ax.grid(False)

                top_overlap = []
                bot_overlap = []
                matrix.columns = matrix.columns.astype(str)
                matrix.loc[:, 'label'] = 'neither'
                for comp in matrix.columns[:-1]:
                    matrix = matrix.sort_values(by=comp, ascending=True)
                    important = pd.concat(
                        [
                            matrix.iloc[:500, :],
                            matrix.iloc[-500:, :]
                        ],
                        axis=0
                    )
                    matrix.loc[important.index, 'label'] = comp
                    top_overlap.append(set(important.index[-500:]))
                    bot_overlap.append(set(important.index[:500]))

                overlap = list(top_overlap[0] & top_overlap[1])
                overlap.extend(list(bot_overlap[0] & bot_overlap[1]))
                matrix.loc[overlap, 'label'] = 'shared'
                matrix['label'] = matrix['label'].astype('category')

                cvs = ds.Canvas(
                    plot_width=200,
                    plot_height=200,
                    x_range=(-1.6, 1.6),
                    y_range=(-1.6, 1.6)
                )
                agg = cvs.points(
                    matrix,
                    matrix.columns[0],
                    matrix.columns[1],
                    agg=ds.count_cat('label')
                )
                result = ds.tf.shade(
                    agg,
                    color_key=SCATTER_COLORS,
                    how='eq_hist',
                    min_alpha=255
                )
                result = ds.tf.set_background(result, 'white')
                img_rev = result.data[::-1]
                mpl_img = np.dstack(
                    [img_rev & 0x0000FF, (img_rev & 0x00FF00) >> 8,
                     (img_rev & 0xFF0000) >> 16]
                )
                ax.imshow(mpl_img)

<<<<<<< HEAD
    cyto_diffs = abs(cyto_factors.loc[:, model[1][0]] - cyto_factors.loc[:, model[1][1]])
    top_cyto = cyto_diffs.sort_values(ascending=False)[:3].index
    for cyto in top_cyto:
        axs[3].scatter(
            cyto_factors.loc[cyto, model[1][0]],
            cyto_factors.loc[cyto, model[1][1]],
            color=COLOR_CYCLE[1],
            s=10,
            edgecolors='k'
        )
        axs[3].text(
            cyto_factors.loc[cyto, model[1][0]] + 0.15,
            cyto_factors.loc[cyto, model[1][1]] - 0.22,
            cyto,
            ha='right'
        )

    axs[3].set_xticks(np.arange(-1, 1.1, 0.5))
    axs[3].set_xlim([-1.1, 1.1])
    axs[3].set_yticks(np.arange(-1, 1.1, 0.5))
    axs[3].set_ylim([-1.1, 1.1])

    axs[3].set_xlabel(f'Component {model[1][0]}')
    axs[3].set_ylabel(f'Component {model[1][1]}')

    # RNA factor matrices

    rna = import_rna()
    rna_factors = pd.DataFrame(
        t_fac.mFactor,
        index=rna.columns,
        columns=np.arange(1, components.shape[1] + 1)
    )

    axs[4].scatter(
        rna_factors.loc[:, model[1][0]],
        rna_factors.loc[:, model[1][1]],
        s=10,
        edgecolors='k'
    )

    axs[4].set_xticks(np.arange(-1, 1.1, 0.5))
    axs[4].set_xlim([-1.1, 1.1])
    axs[4].set_yticks(np.arange(-1, 1.1, 0.5))
    axs[4].set_ylim([-1.1, 1.1])

    axs[4].set_xlabel(f'Component {model[1][0]}')
    axs[4].set_ylabel(f'Component {model[1][1]}')

    axs[5].remove()
=======
            ax.set_xlabel(f'Component {matrix.columns[0]}')
            ax.set_ylabel(f'Component {matrix.columns[1]}')
>>>>>>> 3c68b8c6

    return fig


def makeFigure():
    t_fac, _, patient_data = get_factors()
    val_data = import_validation_patient_metadata()
    patient_data.loc[val_data.index, 'status'] = val_data.loc[:, 'status']

    components = t_fac[1][0]
    components = pd.DataFrame(
        components,
        index=patient_data.index,
        columns=list(np.arange(1, components.shape[1] + 1))
    )

    predictions, probabilities, model = run_cv(
        components,
        patient_data,
        svc=False
    )

    fig = plot_results(
        predictions,
        probabilities,
        model,
        components,
        t_fac,
        patient_data
    )

    return fig<|MERGE_RESOLUTION|>--- conflicted
+++ resolved
@@ -65,14 +65,6 @@
         method='predict_proba'
     )
 
-<<<<<<< HEAD
-    best_reduced = (0, (None, None), None)
-    persistence_components = [1, 2, 4, 6]
-    for i in np.arange(len(persistence_components)):
-        for j in np.arange(i + 1, len(persistence_components)):
-            comp_1 = persistence_components[i]
-            comp_2 = persistence_components[j]
-=======
     summed = pd.concat(
         [
             components.loc[:, 2],
@@ -80,7 +72,6 @@
         ],
         axis=1
     )
->>>>>>> 3c68b8c6
 
     predictions.loc[:, '2, 4 + 6'], model = predict_known(
         summed,
@@ -235,12 +226,7 @@
         xx,
         yy,
         prob_map,
-<<<<<<< HEAD
-        cmap=cmap,
-        levels=[0.3, 0.4, 0.5, 0.6, 0.7],
-=======
         cmap='coolwarm',
->>>>>>> 3c68b8c6
         linestyles='--'
     )
 
@@ -383,61 +369,8 @@
                 )
                 ax.imshow(mpl_img)
 
-<<<<<<< HEAD
-    cyto_diffs = abs(cyto_factors.loc[:, model[1][0]] - cyto_factors.loc[:, model[1][1]])
-    top_cyto = cyto_diffs.sort_values(ascending=False)[:3].index
-    for cyto in top_cyto:
-        axs[3].scatter(
-            cyto_factors.loc[cyto, model[1][0]],
-            cyto_factors.loc[cyto, model[1][1]],
-            color=COLOR_CYCLE[1],
-            s=10,
-            edgecolors='k'
-        )
-        axs[3].text(
-            cyto_factors.loc[cyto, model[1][0]] + 0.15,
-            cyto_factors.loc[cyto, model[1][1]] - 0.22,
-            cyto,
-            ha='right'
-        )
-
-    axs[3].set_xticks(np.arange(-1, 1.1, 0.5))
-    axs[3].set_xlim([-1.1, 1.1])
-    axs[3].set_yticks(np.arange(-1, 1.1, 0.5))
-    axs[3].set_ylim([-1.1, 1.1])
-
-    axs[3].set_xlabel(f'Component {model[1][0]}')
-    axs[3].set_ylabel(f'Component {model[1][1]}')
-
-    # RNA factor matrices
-
-    rna = import_rna()
-    rna_factors = pd.DataFrame(
-        t_fac.mFactor,
-        index=rna.columns,
-        columns=np.arange(1, components.shape[1] + 1)
-    )
-
-    axs[4].scatter(
-        rna_factors.loc[:, model[1][0]],
-        rna_factors.loc[:, model[1][1]],
-        s=10,
-        edgecolors='k'
-    )
-
-    axs[4].set_xticks(np.arange(-1, 1.1, 0.5))
-    axs[4].set_xlim([-1.1, 1.1])
-    axs[4].set_yticks(np.arange(-1, 1.1, 0.5))
-    axs[4].set_ylim([-1.1, 1.1])
-
-    axs[4].set_xlabel(f'Component {model[1][0]}')
-    axs[4].set_ylabel(f'Component {model[1][1]}')
-
-    axs[5].remove()
-=======
             ax.set_xlabel(f'Component {matrix.columns[0]}')
             ax.set_ylabel(f'Component {matrix.columns[1]}')
->>>>>>> 3c68b8c6
 
     return fig
 
