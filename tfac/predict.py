import numpy as np
import pandas as pd
from sklearn.linear_model import LogisticRegressionCV
from sklearn.svm import SVC
from sklearn.model_selection import RepeatedStratifiedKFold, cross_val_score

from .dataImport import get_scaled_tensors
from .tensor import perform_CMTF


def run_model(data, labels):
    """
    Runs provided LogisticRegressionCV model with the provided data
    and labels.

    Parameters:
<<<<<<< HEAD
=======
        model (sklearn.linear_model.LogisticRegressionCV):
            Logistic Regression model
>>>>>>> 6cd12f49
        data (pandas.DataFrame): DataFrame of CMTF components
        labels (pandas.Series): Labels for provided data

    Returns:
        score (float): Accuracy for best-performing model (considers
            l1-ratio and C)
    """
    skf = RepeatedStratifiedKFold(
        n_splits=10,
        random_state=42
    )

    model = SVC()
    score = cross_val_score(model, data, labels, cv=skf, n_jobs=10)
    return np.mean(score)


def evaluate_scaling():
    """
    Evaluates the model's accuracy over a range of variance scaling
    values.

    Parameters:
<<<<<<< HEAD
=======
        model (sklearn.linear_model.LogisticRegressionCV):
            Logistic Regression model
>>>>>>> 6cd12f49
        n_components (int): Number of components to use in CMTF

    Returns:
        by_scaling (pandas.Series): Model accuracy over a range of
            variance scaling values
    """
    by_scaling = pd.Series(
        index=np.logspace(-7, 7, base=2, num=29).tolist(),
        dtype=float
    )

    for scaling, _ in by_scaling.items():
        tensor, matrix, labels = get_scaled_tensors(scaling)
        data = perform_CMTF(tensor, matrix)
        data = data[1][0]
        data = data[labels.index, :]

        score = run_model(data, labels)
        print(score)
        by_scaling.loc[scaling] = score

    return by_scaling


def evaluate_components(var_scaling):
    """
    Evaluates the model's accuracy over a range of CMTF component
    counts.

    Parameters:
        model (sklearn.linear_model.LogisticRegressionCV):
            Logistic Regression model
        var_scaling (float): Variance scaling (RNA/cytokine)

    Returns:
        by_scaling (pandas.Series): Model accuracy over a range of
            CMTF component counts
    """
    by_components = pd.Series(
        index=np.arange(1, 11).tolist(),
        dtype=float
    )

    tensor, matrix, labels = get_scaled_tensors(var_scaling)
    for n_components, _ in by_components.items():
        data = perform_CMTF(tensor, matrix, n_components)
        data = data[1][0]
        data = data[labels.index, :]

        score = run_model(data, labels)
        by_components.loc[n_components] = score

    return by_components


def run_scaling_analyses(cs, l1_ratios, splits, var_scaling):
    """
    Evaluates model accuracy with regards to variance scaling and
    CMTF component count.

    Parameters:
        cs (int): Number of C (regularization coefficients) to test;
            logarithmically-spaced between 1E-4 and 1E4
        l1_ratios (int): Number of l1-ratios to test;
            linearly-spaced between 0 and 1 (inclusive)
        splits (int): Number of cross-validation splits to use when
            evaluating model accuracy

    Returns:
        by_scaling (pandas.Series): Model accuracy with regards to
            variance scaling
        by_components (pandas.Series): Model accuracy with regards to
            number of CMTF components
    """
    cs = np.logspace(-4, 4, cs)
    l1_ratios = np.linspace(0, 1, l1_ratios)

<<<<<<< HEAD
    by_scaling = evaluate_scaling()
    by_components = evaluate_components(var_scaling)
=======
    skf = RepeatedStratifiedKFold(
        n_splits=splits,
        random_state=42
    )
    model = LogisticRegressionCV(
        Cs=cs,
        cv=skf,
        max_iter=100000,
        l1_ratios=l1_ratios,
        solver='saga',
        penalty='elasticnet',
        n_jobs=10
    )

    by_scaling = evaluate_scaling(model, n_components)
    by_components = evaluate_components(model, var_scaling)
>>>>>>> 6cd12f49

    return by_scaling, by_components<|MERGE_RESOLUTION|>--- conflicted
+++ resolved
@@ -14,11 +14,6 @@
     and labels.
 
     Parameters:
-<<<<<<< HEAD
-=======
-        model (sklearn.linear_model.LogisticRegressionCV):
-            Logistic Regression model
->>>>>>> 6cd12f49
         data (pandas.DataFrame): DataFrame of CMTF components
         labels (pandas.Series): Labels for provided data
 
@@ -42,11 +37,6 @@
     values.
 
     Parameters:
-<<<<<<< HEAD
-=======
-        model (sklearn.linear_model.LogisticRegressionCV):
-            Logistic Regression model
->>>>>>> 6cd12f49
         n_components (int): Number of components to use in CMTF
 
     Returns:
@@ -124,26 +114,7 @@
     cs = np.logspace(-4, 4, cs)
     l1_ratios = np.linspace(0, 1, l1_ratios)
 
-<<<<<<< HEAD
     by_scaling = evaluate_scaling()
     by_components = evaluate_components(var_scaling)
-=======
-    skf = RepeatedStratifiedKFold(
-        n_splits=splits,
-        random_state=42
-    )
-    model = LogisticRegressionCV(
-        Cs=cs,
-        cv=skf,
-        max_iter=100000,
-        l1_ratios=l1_ratios,
-        solver='saga',
-        penalty='elasticnet',
-        n_jobs=10
-    )
-
-    by_scaling = evaluate_scaling(model, n_components)
-    by_components = evaluate_components(model, var_scaling)
->>>>>>> 6cd12f49
 
     return by_scaling, by_components