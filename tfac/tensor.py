"""
Tensor decomposition methods
"""

from copy import deepcopy
import numpy as np
from scipy.sparse.linalg import svds
import tensorly as tl
from tensorly.tenalg import khatri_rao
from tensorly.decomposition._cp import initialize_cp


tl.set_backend('numpy')


def buildMat(tFac):
    """ Build the glycan matrix from the factors. """
    return tFac.factors[0] @ tFac.mFactor.T


def calcR2X(tFac, tIn=None, mIn=None):
    """ Calculate R2X. Optionally it can be calculated for only the tensor or matrix. """
    assert (tIn is not None) or (mIn is not None)

    vTop = 0.0
    vBottom = 0.0

    if tIn is not None:
        tMask = np.isfinite(tIn)
        vTop += np.sum(np.square(tl.cp_to_tensor(tFac) * tMask - np.nan_to_num(tIn)))
        vBottom += np.sum(np.square(np.nan_to_num(tIn)))
    if mIn is not None:
        mMask = np.isfinite(mIn)
        vTop += np.sum(np.square(buildMat(tFac) * mMask - np.nan_to_num(mIn)))
        vBottom += np.sum(np.square(np.nan_to_num(mIn)))

    return 1.0 - vTop / vBottom


def reorient_factors(tFac):
    """ This function ensures that factors are negative on at most one direction. """
    # Flip the types to be positive
    tMeans = np.sign(np.mean(tFac.factors[2], axis=0))
    tFac.factors[1] *= tMeans[np.newaxis, :]
    tFac.factors[2] *= tMeans[np.newaxis, :]

    # Flip the cytokines to be positive
    rMeans = np.sign(np.mean(tFac.factors[1], axis=0))
    tFac.factors[0] *= rMeans[np.newaxis, :]
    tFac.factors[1] *= rMeans[np.newaxis, :]
    tFac.mFactor *= rMeans[np.newaxis, :]
    return tFac


def cp_normalize(tFac):
    """ Normalize the factors using the inf norm. """
    for i, factor in enumerate(tFac.factors):
        scales = np.linalg.norm(factor, ord=np.inf, axis=0)
        tFac.weights *= scales
        if i == 0:
            tFac.mFactor *= scales

        tFac.factors[i] /= scales

    return tFac


def sort_factors(tFac):
    """ Sort the components from the largest variance to the smallest. """
    tensor = deepcopy(tFac)

    # Variance separated by component
    norm = np.copy(tFac.weights)
    for factor in tFac.factors:
        norm *= np.sum(np.square(factor), axis=0)

    # Add the variance of the matrix
    if hasattr(tFac, 'mFactor'):
        norm += np.sum(np.square(tFac.factors[0]), axis=0) * np.sum(np.square(tFac.mFactor), axis=0)

    order = np.flip(np.argsort(norm))
    tensor.weights = tensor.weights[order]
    tensor.factors = [fac[:, order] for fac in tensor.factors]
    np.testing.assert_allclose(tl.cp_to_tensor(tFac), tl.cp_to_tensor(tensor))

    if hasattr(tFac, 'mFactor'):
        tensor.mFactor = tensor.mFactor[:, order]
        np.testing.assert_allclose(buildMat(tFac), buildMat(tensor))

    return tensor


def censored_lstsq(A: np.ndarray, B: np.ndarray, uniqueInfo) -> np.ndarray:
    """Solves least squares problem subject to missing data.
    Note: uses a for loop over the missing patterns of B, leading to a
    slower but more numerically stable algorithm
    Args
    ----
    A (ndarray) : m x r matrix
    B (ndarray) : m x n matrix
    Returns
    -------
    X (ndarray) : r x n matrix that minimizes norm(M*(AX - B))
    """
    X = np.empty((A.shape[1], B.shape[1]))
    # Missingness patterns
    unique, uIDX = uniqueInfo

    for i in range(unique.shape[1]):
        uI = uIDX == i
        uu = np.squeeze(unique[:, i])

        Bx = B[uu, :]
        X[:, uI] = np.linalg.lstsq(A[uu, :], Bx[:, uI], rcond=None)[0]
    return X.T


def initialize_cp(tensor: np.ndarray, matrix: np.ndarray, rank: int):
    r"""Initialize factors used in `parafac`.
    Parameters
    ----------
    tensor : ndarray
    rank : int
    Returns
    -------
    factors : CPTensor
        An initial cp tensor.
    """
    factors = [np.ones((tensor.shape[i], rank)) for i in range(tensor.ndim)]

    # SVD init mode 0
    unfold = tl.unfold(tensor, 0)
    unfold = np.hstack((unfold, matrix))
    nans = np.isnan(unfold)
    unfold = np.nan_to_num(unfold)

    for _ in range(100):
        u, s, vt = svds(unfold, k=rank)
        unfold[nans] = (u @ np.diag(s) @ vt)[nans]

    factors[0] = u

    return tl.cp_tensor.CPTensor((None, factors))


<<<<<<< HEAD

def perform_CMTF(tOrig, mOrig, r=2):
=======
def perform_CMTF(tOrig, mOrig, r=5):
>>>>>>> 816313b0
    """ Perform CMTF decomposition. """
    tFac = initialize_cp(tOrig, mOrig, r)

    # Pre-unfold
    unfolded = [tl.unfold(tOrig, i) for i in range(tOrig.ndim)]

    missingM = np.all(np.isfinite(mOrig), axis=1)
    unfolded[0] = np.hstack((unfolded[0], mOrig))

    tFac.R2X = -np.inf

    # Precalculate the missingness patterns
    uniqueInfo = [np.unique(np.isfinite(B.T), axis=1, return_inverse=True) for B in unfolded]

    for ii in range(200):
        # Solve for the glycan matrix fit
        tFac.mFactor = np.linalg.lstsq(tFac.factors[0][missingM, :], mOrig[missingM, :], rcond=None)[0].T

        # PARAFAC on all modes
        for m in (1, 2, 0):
            kr = khatri_rao(tFac.factors, skip_matrix=m)
            if m == 0:
                kr = np.vstack((kr, tFac.mFactor))

            tFac.factors[m] = censored_lstsq(kr, unfolded[m].T, uniqueInfo[m])

        R2X_last = tFac.R2X
        tFac.R2X = calcR2X(tFac, tOrig, mOrig)

<<<<<<< HEAD
        if tFac.R2X - R2X_last < 1e-4:
=======
        if tFac.R2X - R2X_last < 1e-5:
>>>>>>> 816313b0
            break

    tFac = cp_normalize(tFac)
    tFac = reorient_factors(tFac)
    tFac = sort_factors(tFac)

    print(tFac.R2X)

    return tFac<|MERGE_RESOLUTION|>--- conflicted
+++ resolved
@@ -143,12 +143,7 @@
     return tl.cp_tensor.CPTensor((None, factors))
 
 
-<<<<<<< HEAD
-
-def perform_CMTF(tOrig, mOrig, r=2):
-=======
 def perform_CMTF(tOrig, mOrig, r=5):
->>>>>>> 816313b0
     """ Perform CMTF decomposition. """
     tFac = initialize_cp(tOrig, mOrig, r)
 
@@ -178,11 +173,7 @@
         R2X_last = tFac.R2X
         tFac.R2X = calcR2X(tFac, tOrig, mOrig)
 
-<<<<<<< HEAD
-        if tFac.R2X - R2X_last < 1e-4:
-=======
         if tFac.R2X - R2X_last < 1e-5:
->>>>>>> 816313b0
             break
 
     tFac = cp_normalize(tFac)
