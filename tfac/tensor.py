"""
Tensor decomposition methods
"""
import numpy as np
from scipy.linalg import khatri_rao
import tensorly as tl
from tensorly.random import random_cp


tl.set_backend("numpy")


def calcR2X(tensorIn, matrixIn, tensorFac, matrixFac):
    """ Calculate R2X. """
    tErr = np.nanvar(tl.cp_to_tensor(tensorFac) - tensorIn)
    mErr = np.nanvar(tl.cp_to_tensor(matrixFac) - matrixIn)
    return 1.0 - (tErr + mErr) / (np.nanvar(tensorIn) + np.nanvar(matrixIn))


def reorient_factors(tensorFac, matrixFac):
    """ This function ensures that factors are negative on at most one direction. """
    for jj in range(1, len(tensorFac)):
        # Calculate the sign of the current factor in each component
        means = np.sign(np.mean(tensorFac[jj], axis=0))

        # Update both the current and last factor
        tensorFac[0] *= means[np.newaxis, :]
        matrixFac[0] *= means[np.newaxis, :]
        matrixFac[1] *= means[np.newaxis, :]
        tensorFac[jj] *= means[np.newaxis, :]
    return tensorFac, matrixFac


def censored_lstsq(A, B, uniqueInfo):
    """Solves least squares problem subject to missing data.
    Note: uses a for loop over the columns of B, leading to a
    slower but more numerically stable algorithm
    Args
    ----
    A (ndarray) : m x r matrix
    B (ndarray) : m x n matrix
    Returns
    -------
    X (ndarray) : r x n matrix that minimizes norm(M*(AX - B))
    """
    X = np.empty((A.shape[1], B.shape[1]))
    unique, uIDX = uniqueInfo

    for i in range(unique.shape[1]):
        uI = (uIDX == i)
        uu = np.squeeze(unique[:, i])

        Bx = B[uu, :]
        X[:, uI] = np.linalg.lstsq(A[uu, :], Bx[:, uI], rcond=None)[0]
    return X.T


def perform_TMTF(tOrig, mOrig, r=10):
    """ Perform TMTF decomposition. """
    tFac = random_cp(np.shape(tOrig), r, random_state=1, normalise_factors=False)
    tFac.factors[2] = np.ones_like(tFac.factors[2])

    # Everything from the original mFac will be overwritten
    mFac = random_cp(np.shape(mOrig), r, random_state=1, normalise_factors=False)

    # Pre-unfold
    selPat = np.all(np.isfinite(mOrig), axis=1)
    unfolded = [tl.unfold(tOrig, i) for i in range(3)]
    unfolded[0] = np.hstack((unfolded[0], mOrig))

    # Precalculate the missingness patterns
    uniqueInfo = [np.unique(np.isfinite(B.T), axis=1, return_inverse=True) for B in unfolded]

<<<<<<< HEAD
    R2X = -1.0
    mFac.factors[0] = tFac.factors[0]
    mFac.factors[1] = np.linalg.lstsq(mFac.factors[0][selPat, :], mOrig[selPat, :], rcond=None)[0].T

    for ii in range(40000):
        # Solve for the subject matrix
        kr = khatri_rao(tFac.factors[1], tFac.factors[2])
        assert np.all(np.isfinite(kr))
        kr2 = np.vstack((kr, mFac.factors[1]))
        assert np.all(np.isfinite(kr2))

        tFac.factors[0] = censored_lstsq(kr2, unfolded[0].T, uniqueInfo[0])

        if ii < 5:
=======
    R2X = -1000.0
    for ii in range(400):
        if ii < 20:
>>>>>>> 5b1fc5c6
            tFac.factors[0] = np.linalg.qr(tFac.factors[0])[0]
            mFac.factors[0] = tFac.factors[0]

        # PARAFAC on other antigen modes
        for m in [1, 2]:
            kr = khatri_rao(tFac.factors[0], tFac.factors[3 - m])
            tFac.factors[m] = censored_lstsq(kr, unfolded[m].T, uniqueInfo[m])

        # Solve for the glycan matrix fit
        mFac.factors[1] = np.linalg.lstsq(mFac.factors[0][selPat, :], mOrig[selPat, :], rcond=None)[0].T

        # Solve for the subject matrix
        kr = khatri_rao(tFac.factors[1], tFac.factors[2])
        kr2 = np.vstack((kr, mFac.factors[1]))

        tFac.factors[0] = censored_lstsq(kr2, unfolded[0].T, uniqueInfo[0])
        mFac.factors[0] = tFac.factors[0]

        if ii % 2 == 0:
            R2X_last = R2X
            R2X = calcR2X(tOrig, mOrig, tFac, mFac)
            assert np.isfinite(R2X)

        if (ii < 40) and (R2X - R2X_last < 1e-4):
            break

    tFac.normalize()
    mFac.normalize()

    # Reorient the later tensor factors
    tFac.factors, mFac.factors = reorient_factors(tFac.factors, mFac.factors)

    return tFac, mFac, R2X<|MERGE_RESOLUTION|>--- conflicted
+++ resolved
@@ -71,26 +71,9 @@
     # Precalculate the missingness patterns
     uniqueInfo = [np.unique(np.isfinite(B.T), axis=1, return_inverse=True) for B in unfolded]
 
-<<<<<<< HEAD
-    R2X = -1.0
-    mFac.factors[0] = tFac.factors[0]
-    mFac.factors[1] = np.linalg.lstsq(mFac.factors[0][selPat, :], mOrig[selPat, :], rcond=None)[0].T
-
-    for ii in range(40000):
-        # Solve for the subject matrix
-        kr = khatri_rao(tFac.factors[1], tFac.factors[2])
-        assert np.all(np.isfinite(kr))
-        kr2 = np.vstack((kr, mFac.factors[1]))
-        assert np.all(np.isfinite(kr2))
-
-        tFac.factors[0] = censored_lstsq(kr2, unfolded[0].T, uniqueInfo[0])
-
-        if ii < 5:
-=======
     R2X = -1000.0
     for ii in range(400):
         if ii < 20:
->>>>>>> 5b1fc5c6
             tFac.factors[0] = np.linalg.qr(tFac.factors[0])[0]
             mFac.factors[0] = tFac.factors[0]
 
